--- conflicted
+++ resolved
@@ -24,14 +24,7 @@
 
 | Model | Params | Config | Augmentation| Test set | Decode method | Loss | WER |  
 | --- | --- | --- | --- | --- | --- | --- | --- |
-<<<<<<< HEAD
-| transformer | 32.52 M | conf/transformer.yaml | spec_aug  | test-clean | attention | 6.484564081827799 | 0.044355 |  
-| transformer | 32.52 M | conf/transformer.yaml | spec_aug  | test-clean | ctc_greedy_search | 6.484564081827799 | 0.050479 |  
-| transformer | 32.52 M | conf/transformer.yaml | spec_aug  | test-clean | ctc_prefix_beam_search | 6.484564081827799 | 0.049890 |  
-| transformer | 32.52 M | conf/transformer.yaml | spec_aug  | test-clean | attention_rescoring | 6.484564081827799 | 0.039200 |  
-=======
 | transformer | 32.52 M | conf/transformer.yaml | spec_aug  | test-clean | attention | 6.382194232940674 | 0.049661 |  
 | transformer | 32.52 M | conf/transformer.yaml | spec_aug  | test-clean | ctc_greedy_search | 6.382194232940674 | 0.049566 |  
 | transformer | 32.52 M | conf/transformer.yaml | spec_aug  | test-clean | ctc_prefix_beam_search | 6.382194232940674 | 0.049585 |  
-| transformer | 32.52 M | conf/transformer.yaml | spec_aug  | test-clean | attention_rescoring | 6.382194232940674 | 0.038135 |  
->>>>>>> 963e906f
+| transformer | 32.52 M | conf/transformer.yaml | spec_aug  | test-clean | attention_rescoring | 6.382194232940674 | 0.038135 |