# WenetSpeech

## Conformer Streaming

| Model | Params | Config | Augmentation| Test set | Decode method | Valid Loss | CER |  
| --- | --- | --- | --- | --- | --- | --- | --- |
| conformer_online | 123.47 M | conf/chunk_conformer.yaml | spec_aug  | test net | attention | 9.329 | 0.1102 |  
| conformer_online | 123.47 M | conf/chunk_conformer.yaml | spec_aug  | test net | ctc_greedy_search | 9.329 | 0.1207 |  
| conformer_online | 123.47 M | conf/chunk_conformer.yaml | spec_aug  | test net | ctc_prefix_beam_search | 9.329 | 0.1203 |  
| conformer_online | 123.47 M | conf/chunk_conformer.yaml | spec_aug  | test net | attention_rescoring | 9.329  | 0.1100 |  
| conformer_online | 123.47 M | conf/chunk_conformer.yaml | spec_aug  | test meeting | attention | 9.329 | 0.1992 |  
| conformer_online | 123.47 M | conf/chunk_conformer.yaml | spec_aug  | test meeting | ctc_greedy_search | 9.329 | 0.1960 |  
| conformer_online | 123.47 M | conf/chunk_conformer.yaml | spec_aug  | test meeting | ctc_prefix_beam_search | 9.329 | 0.1946 |  
| conformer_online | 123.47 M | conf/chunk_conformer.yaml | spec_aug  | test meeting | attention_rescoring | 9.329  | 0.1879|  

## Conformer

| Model | Params | Config | Augmentation| Test set | Decode method | Loss | CER |  
| --- | --- | --- | --- | --- | --- | --- | --- |
| conformer | 32.52 M | conf/conformer.yaml | spec_aug  | dev | attention |  |  |  
| conformer | 32.52 M | conf/conformer.yaml | spec_aug  | test net | ctc_greedy_search |  |  |  
| conformer | 32.52 M | conf/conformer.yaml | spec_aug  | test meeting | ctc_prefix_beam_search |  |  |  
| conformer | 32.52 M | conf/conformer.yaml | spec_aug  | test net | attention_rescoring |  |  |  



## Conformer Pretrain Model

Pretrain model from http://mobvoi-speech-public.ufile.ucloud.cn/public/wenet/wenetspeech/20211025_conformer_exp.tar.gz

| Model | Params | Config | Augmentation| Test set | Decode method | Loss | CER |  
| --- | --- | --- | --- | --- | --- | --- | --- |
| conformer | 32.52 M | conf/conformer.yaml | spec_aug  | aishell1 | attention | - | 0.048456 |  
| conformer | 32.52 M | conf/conformer.yaml | spec_aug  | aishell1 | ctc_greedy_search | - | 0.052534 |  
| conformer | 32.52 M | conf/conformer.yaml | spec_aug  | aishell1 | ctc_prefix_beam_search | - | 0.052915 |  
<<<<<<< HEAD
| conformer | 32.52 M | conf/conformer.yaml | spec_aug  | aishell1 | attention_rescoring | - | 0.047904 |  
=======
| conformer | 32.52 M | conf/conformer.yaml | spec_aug  | aishell1 | attention_rescoring | - | 0.047904 |  


## Conformer Steaming Pretrained Model

Pretrain model from https://paddlespeech.bj.bcebos.com/s2t/wenetspeech/asr1/asr1_chunk_conformer_wenetspeech_ckpt_1.0.0a.model.tar.gz

| Model | Params | Config | Augmentation| Test set | Decode method | Chunk Size | CER |  
| --- | --- | --- | --- | --- | --- | --- | --- |
| conformer | 32.52 M | conf/chunk_conformer.yaml | spec_aug  | aishell1 | attention | 16 | 0.056273 |  
| conformer | 32.52 M | conf/chunk_conformer.yaml | spec_aug  | aishell1 | ctc_greedy_search | 16 | 0.078918 |  
| conformer | 32.52 M | conf/chunk_conformer.yaml | spec_aug  | aishell1 | ctc_prefix_beam_search | 16 | 0.079080 |  
| conformer | 32.52 M | conf/chunk_conformer.yaml | spec_aug  | aishell1 | attention_rescoring | 16 | 0.054401 |

| Model | Params | Config | Augmentation| Test set | Decode method | Chunk Size | CER |  
| --- | --- | --- | --- | --- | --- | --- | --- |
| conformer | 32.52 M | conf/chunk_conformer.yaml | spec_aug  | aishell1 | attention | -1 | 0.050767 |  
| conformer | 32.52 M | conf/chunk_conformer.yaml | spec_aug  | aishell1 | ctc_greedy_search | -1 | 0.061884 |  
| conformer | 32.52 M | conf/chunk_conformer.yaml | spec_aug  | aishell1 | ctc_prefix_beam_search | -1 | 0.062056 |  
| conformer | 32.52 M | conf/chunk_conformer.yaml | spec_aug  | aishell1 | attention_rescoring | -1 |  0.052110 |
>>>>>>> e6cbcca3
<|MERGE_RESOLUTION|>--- conflicted
+++ resolved
@@ -33,9 +33,6 @@
 | conformer | 32.52 M | conf/conformer.yaml | spec_aug  | aishell1 | attention | - | 0.048456 |  
 | conformer | 32.52 M | conf/conformer.yaml | spec_aug  | aishell1 | ctc_greedy_search | - | 0.052534 |  
 | conformer | 32.52 M | conf/conformer.yaml | spec_aug  | aishell1 | ctc_prefix_beam_search | - | 0.052915 |  
-<<<<<<< HEAD
-| conformer | 32.52 M | conf/conformer.yaml | spec_aug  | aishell1 | attention_rescoring | - | 0.047904 |  
-=======
 | conformer | 32.52 M | conf/conformer.yaml | spec_aug  | aishell1 | attention_rescoring | - | 0.047904 |  
 
 
@@ -55,5 +52,4 @@
 | conformer | 32.52 M | conf/chunk_conformer.yaml | spec_aug  | aishell1 | attention | -1 | 0.050767 |  
 | conformer | 32.52 M | conf/chunk_conformer.yaml | spec_aug  | aishell1 | ctc_greedy_search | -1 | 0.061884 |  
 | conformer | 32.52 M | conf/chunk_conformer.yaml | spec_aug  | aishell1 | ctc_prefix_beam_search | -1 | 0.062056 |  
-| conformer | 32.52 M | conf/chunk_conformer.yaml | spec_aug  | aishell1 | attention_rescoring | -1 |  0.052110 |
->>>>>>> e6cbcca3
+| conformer | 32.52 M | conf/chunk_conformer.yaml | spec_aug  | aishell1 | attention_rescoring | -1 |  0.052110 |