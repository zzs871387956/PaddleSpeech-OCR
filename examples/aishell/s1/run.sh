--- conflicted
+++ resolved
@@ -56,12 +56,4 @@
     echo "warning: deps on kaldi and srilm, please make sure installed."
     # train lm and build TLG
     ./local/tlg.sh --corpus aishell --lmtype srilm
-<<<<<<< HEAD
- fi
-
-if [ ${stage} -le 7 ] && [ ${stop_stage} -ge 7 ]; then
-    # test a single .wav file
-    CUDA_VISIBLE_DEVICES=0 ./local/test_hub.sh ${conf_path} exp/${ckpt}/checkpoints/${avg_ckpt} ${audio_file} || exit -1
-=======
->>>>>>> d2a05df0
 fi