# Installation
There are 3 ways to use `PaddleSpeech`. According to the degree of difficulty, the 3 ways can be divided into `Easy`, `Medium` and `Hard`.

## Easy: Get the Basic Funcition Without Your Own Mechine
If you are a newer of `PaddleSpeech` and want to experience it easily without your own mechine. We recommand you to use `AIStudio` to experience it. There is a step-by-step tutorial for `PaddleSpeech` and you can use the basic function of `PaddleSpeech` with a free machine.

## Prerequisites for Medium and Hard
- Python >= 3.7
- PaddlePaddle latest version (please refer to the [Installation Guide](https://www.paddlepaddle.org.cn/documentation/docs/en/beginners_guide/index_en.html))
- Only Linux is supported
- Hip: Do not use command `sh` instead of command `bash`

## Medium: Get the Basic Funciton on Your Mechine
If you want to install `paddlespeech` on your own mechine. There are 3 steps you need to do.

### Install the Conda
Conda is environment management system. You can go to [minicoda](https://docs.conda.io/en/latest/miniconda.html) to select a version (py>=3.7) and install it by yourself or you can use the following command:
```bash
# download the miniconda
wget https://repo.continuum.io/miniconda/Miniconda3-latest-Linux-x86_64.sh
# install the miniconda
bash Miniconda3-latest-Linux-x86_64.sh -b
# conda init
$HOME/miniconda3/bin/conda init
# activate the conda
bash
```
Then you can create an conda virtual environment using the following command:
```bash
conda create -y -p tools/venv python=3.7
```
Activate the conda virtual environment:
```bash
conda activate tools/venv
```
Install  conda dependencies for `paddlespeech` :
```bash
conda install -y -c conda-forge sox libsndfile swig bzip2 gcc_linux-64=8.4.0 gxx_linux-64=8.4.0
```
### Install PaddlePaddle
For example, for CUDA 10.2, CuDNN7.5 install paddle 2.2.0:
```bash
python3 -m pip install paddlepaddle-gpu==2.2.0
```
### Install PaddleSpeech 
To Install  `paddlespeech`, there are two methods. You can use the following command:
```bash
pip install paddlespeech
```
If you install `paddlespeech` by `pip`, you can use it to help you build your own model. However, you can not use the `ready-made `examples in paddlespeech. 

If you want to use the` ready-made `examples in `paddlespeech`, you need to clone this repository and install  `paddlespeech`  by the foll
```bash
https://github.com/PaddlePaddle/PaddleSpeech.git
cd PaddleSpeech
pip install .
```
## Hard: Get the Full Funciton on Your Mechine
### Prerequisites
- choice 1: working with `Ubuntu` Docker Container.

  or

- choice 2: working on `Ubuntu` with `root` privilege. 

To avoid the trouble of environment setup, [running in Docker container](#running-in-docker-container) is highly recommended. Otherwise If you work on `Ubuntu` with `root` privilege, you can skip the next step.

### Choice 1: Running in Docker Container (Recommand)
Docker is an open source tool to build, ship, and run distributed applications in an isolated environment. A Docker image for this project has been provided in [hub.docker.com](https://hub.docker.com) with all the dependencies installed. This Docker image requires the support of NVIDIA GPU, so please make sure its availiability and the [nvidia-docker](https://github.com/NVIDIA/nvidia-docker) has been installed.

Take several steps to launch the Docker image:
- Download the Docker image

For example, pull paddle 2.2.0 image:
```bash
nvidia-docker pull registry.baidubce.com/paddlepaddle/paddle:2.2.0-gpu-cuda10.2-cudnn7
```
- Clone this repository
```bash
git clone https://github.com/PaddlePaddle/PaddleSpeech.git
```
- Run the Docker image

```bash
sudo nvidia-docker run --net=host --ipc=host --rm -it -v $(pwd)/PaddleSpeech:/PaddleSpeech registry.baidubce.com/paddlepaddle/paddle:2.2.0-gpu-cuda10.2-cudnn7 /bin/bash
```
Now you can execute training, inference and hyper-parameters tuning in  Docker container.
### Choice 2: Running in Ubuntu with Root Privilege
- Clone this repository
```bash
git clone https://github.com/PaddlePaddle/PaddleSpeech.git
```
Install paddle 2.2.0:
```bash
python3 -m pip install paddlepaddle-gpu==2.2.0
```
### Install the Conda
```bash
# download and install the miniconda
pushd tools
bash extras/install_miniconda.sh
popd
# use the "bash" command to make the conda environment works
bash
# create an conda virtual environment
conda create -y -n tools/venv python=3.7
# Activate the conda virtual environment:
conda activate tools/venv
# Install the conda packags
conda install -y -c conda-forge sox libsndfile swig bzip2 libflac bc gcc_linux-64=8.4.0 gxx_linux-64=8.4.0
```
### Install PaddlePaddle
For example, for CUDA 10.2, CuDNN7.5 install paddle 2.2.0:

```bash
python3 -m pip install paddlepaddle-gpu==2.2.0
```
### Get the Funcition for Developing PaddleSpeech
```bash
pip install .[develop]
```
### Install the Kaldi (Optional)
```bash
pushd tools
bash extras/install_openblas.sh
bash extras/install_kaldi.sh
popd
```
<<<<<<< HEAD


=======
>>>>>>> b95b76f6
## Setup for Other Platform 
- Make sure these libraries or tools in [dependencies](./dependencies.md) installed. More information please see: `setup.py `and ` tools/Makefile`.
- The version of `swig` should >= 3.0
- we will simplify the install process in the future.<|MERGE_RESOLUTION|>--- conflicted
+++ resolved
@@ -126,12 +126,9 @@
 bash extras/install_kaldi.sh
 popd
 ```
-<<<<<<< HEAD
 
 
-=======
->>>>>>> b95b76f6
 ## Setup for Other Platform 
 - Make sure these libraries or tools in [dependencies](./dependencies.md) installed. More information please see: `setup.py `and ` tools/Makefile`.
 - The version of `swig` should >= 3.0
-- we will simplify the install process in the future.+- we will simplify the install process in the future.
