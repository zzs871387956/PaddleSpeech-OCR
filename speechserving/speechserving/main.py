--- conflicted
+++ resolved
@@ -15,19 +15,12 @@
 
 import uvicorn
 import yaml
-<<<<<<< HEAD
+
 from engine.tts.python.tts_engine import TTSEngine
 from fastapi import FastAPI
 from restful.api import router as api_router
 
 from paddlespeech.cli.log import logger
-=======
-from engine.asr.python.asr_engine import ASREngine
-from fastapi import FastAPI
-from restful.api import router as api_router
-
-from utils.log import logger
->>>>>>> 6bd011d7
 
 app = FastAPI(
     title="PaddleSpeech Serving API", description="Api", version="0.0.1")
@@ -39,11 +32,8 @@
     app.include_router(api_router)
 
     # engine single 
-<<<<<<< HEAD
+
     TTS_ENGINE = TTSEngine()
-=======
-    ASR_ENGINE = ASREngine("asr")
->>>>>>> 6bd011d7
 
     # todo others 
 
@@ -68,11 +58,8 @@
         "--config_file",
         action="store",
         help="yaml file of the app",
-<<<<<<< HEAD
-        default="./server.yaml")
-=======
-        default="./conf/application.yaml")
->>>>>>> 6bd011d7
+        default="./conf/tts/tts.yaml")
+
     parser.add_argument(
         "--log_file",
         action="store",
