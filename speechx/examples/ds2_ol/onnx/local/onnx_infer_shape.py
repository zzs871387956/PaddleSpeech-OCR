--- conflicted
+++ resolved
@@ -492,25 +492,6 @@
         skip_infer = node.op_type in [
             'If', 'Loop', 'Scan', 'SplitToSequence', 'ZipMap', \
             # contrib ops
-
-
-
-
-<<<<<<< HEAD
-
-
-
-
-
-
-
-
-
-
-
-
-=======
->>>>>>> 83e10fad
             'Attention', 'BiasGelu', \
             'EmbedLayerNormalization', \
             'FastGelu', 'Gelu', 'LayerNormalization', \
