#! /usr/bin/env  bash

source utils/log.sh


SUDO='sudo'
if [ $(id -u) -eq 0 ]; then
  SUDO=''
fi

<<<<<<< HEAD
if [ -e /etc/lsb-release ];then
    #${SUDO} apt-get update
    ${SUDO} apt-get install -y sox pkg-config libflac-dev libogg-dev libvorbis-dev libboost-dev swig python3-dev
=======
if [ -e /etc/lsb-release ]; then
    ${SUDO} apt-get install -y pkg-config libflac-dev libogg-dev libvorbis-dev libboost-dev swig python3-dev
else
    error_msg "Please using Ubuntu or install `pkg-config libflac-dev libogg-dev libvorbis-dev libboost-dev swig python3-dev` by user."
    exit -1
>>>>>>> a9d0117c
fi

# install python dependencies
if [ -f "requirements.txt" ]; then
    pip3 install -r requirements.txt
fi
if [ $? != 0 ]; then
    error_msg "Install python dependencies failed !!!"
    exit 1
fi

# install package libsndfile
python3 -c "import soundfile"
if [ $? != 0 ]; then
    info_msg "Install package libsndfile into default system path."
    wget "http://www.mega-nerd.com/libsndfile/files/libsndfile-1.0.28.tar.gz"
    if [ $? != 0 ]; then
        error_msg "Download libsndfile-1.0.28.tar.gz failed !!!"
        exit 1
    fi
    tar -zxvf libsndfile-1.0.28.tar.gz
    cd libsndfile-1.0.28
    ./configure > /dev/null && make > /dev/null && make install > /dev/null
    cd ..
    rm -rf libsndfile-1.0.28
    rm libsndfile-1.0.28.tar.gz
fi

# install decoders
python3 -c "import pkg_resources; pkg_resources.require(\"swig_decoders==1.1\")"
if [ $? != 0 ]; then
    cd deepspeech/decoders/swig > /dev/null
    sh setup.sh
    cd - > /dev/null
fi
python3 -c "import pkg_resources; pkg_resources.require(\"swig_decoders==1.1\")"
if [ $? != 0 ]; then
   error_msg "Please check why decoder install error!"
   exit -1
fi

info_msg "Install all dependencies successfully."<|MERGE_RESOLUTION|>--- conflicted
+++ resolved
@@ -8,17 +8,11 @@
   SUDO=''
 fi
 
-<<<<<<< HEAD
 if [ -e /etc/lsb-release ];then
     #${SUDO} apt-get update
     ${SUDO} apt-get install -y sox pkg-config libflac-dev libogg-dev libvorbis-dev libboost-dev swig python3-dev
-=======
-if [ -e /etc/lsb-release ]; then
-    ${SUDO} apt-get install -y pkg-config libflac-dev libogg-dev libvorbis-dev libboost-dev swig python3-dev
-else
     error_msg "Please using Ubuntu or install `pkg-config libflac-dev libogg-dev libvorbis-dev libboost-dev swig python3-dev` by user."
     exit -1
->>>>>>> a9d0117c
 fi
 
 # install python dependencies
