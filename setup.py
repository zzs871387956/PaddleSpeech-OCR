--- conflicted
+++ resolved
@@ -80,12 +80,8 @@
     "braceexpand",
     "pyyaml",
     "pybind11",
-<<<<<<< HEAD
-    "Ninja",
-=======
     "paddlelite",
     "paddleslim==2.3.4",
->>>>>>> 45426846
 ]
 
 server = ["fastapi", "uvicorn", "pattern_singleton", "websockets"]
