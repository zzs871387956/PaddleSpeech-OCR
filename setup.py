# Copyright (c) 2020 PaddlePaddle Authors. All Rights Reserved.
#
# Licensed under the Apache License, Version 2.0 (the "License");
# you may not use this file except in compliance with the License.
# You may obtain a copy of the License at
#
#     http://www.apache.org/licenses/LICENSE-2.0
#
# Unless required by applicable law or agreed to in writing, software
# distributed under the License is distributed on an "AS IS" BASIS,
# WITHOUT WARRANTIES OR CONDITIONS OF ANY KIND, either express or implied.
# See the License for the specific language governing permissions and
# limitations under the License.
import contextlib
import inspect
import io
import os
import subprocess as sp
import sys
from pathlib import Path
from typing import List
from typing import Tuple
from typing import Union

import distutils.command.clean
from setuptools import Command
from setuptools import find_packages
from setuptools import setup
from setuptools.command.develop import develop
from setuptools.command.test import test

from tools import setup_helpers

ROOT_DIR = Path(__file__).parent.resolve()

VERSION = '0.0.0'
COMMITID = 'none'

base = [
    "editdistance",
    "g2p_en",
    "g2pM",
    "h5py",
    "inflect",
    "jieba",
    "jsonlines",
    "kaldiio",
    "librosa==0.8.1",
    "loguru",
    "matplotlib",
    "nara_wpe",
    "onnxruntime==1.10.0",
    "opencc",
    "pandas",
    "paddlenlp",
    "paddlespeech_feat",
    "Pillow>=9.0.0",
    "praatio==5.0.0",
    "protobuf>=3.1.0, <=3.20.0",
    "pypinyin<=0.44.0",
    "pypinyin-dict",
    "python-dateutil",
    "pyworld==0.2.12",
    "resampy==0.2.2",
    "sacrebleu",
    "scipy",
    "sentencepiece~=0.1.96",
    "soundfile~=0.10",
    "textgrid",
    "timer",
    "tqdm",
    "typeguard",
    "visualdl",
    "webrtcvad",
    "yacs~=0.1.8",
    "prettytable",
    "zhon",
    "colorlog",
    "pathos == 0.2.8",
    "braceexpand",
    "pyyaml",
    "pybind11",
    "Ninja",
]

server = ["fastapi", "uvicorn", "pattern_singleton", "websockets"]

requirements = {
    "install":
    base + server,
    "develop": [
        "ConfigArgParse",
        "coverage",
        "gpustat",
        "paddlespeech_ctcdecoders",
        "phkit",
        "pypi-kenlm",
        "snakeviz",
        "sox",
        "soxbindings",
        "unidecode",
        "yq",
        "pre-commit",
    ]
}


def check_call(cmd: str, shell=False, executable=None):
    try:
        sp.check_call(
            cmd.split(),
            shell=shell,
            executable="/bin/bash" if shell else executable)
    except sp.CalledProcessError as e:
        print(
            f"{__file__}:{inspect.currentframe().f_lineno}: CMD: {cmd}, Error:",
            e.output,
            file=sys.stderr)
        raise e


def check_output(cmd: Union[str, List[str], Tuple[str]], shell=False):
    try:

        if isinstance(cmd, (list, tuple)):
            cmds = cmd
        else:
            cmds = cmd.split()
        out_bytes = sp.check_output(cmds)

    except sp.CalledProcessError as e:
        out_bytes = e.output  # Output generated before error
        code = e.returncode  # Return code
        print(
            f"{__file__}:{inspect.currentframe().f_lineno}: CMD: {cmd}, Error:",
            out_bytes,
            file=sys.stderr)
    return out_bytes.strip().decode('utf8')


def _run_cmd(cmd):
    try:
        return subprocess.check_output(
            cmd, cwd=ROOT_DIR,
            stderr=subprocess.DEVNULL).decode("ascii").strip()
    except Exception:
        return None


@contextlib.contextmanager
def pushd(new_dir):
    old_dir = os.getcwd()
    os.chdir(new_dir)
    print(new_dir)
    yield
    os.chdir(old_dir)
    print(old_dir)


def read(*names, **kwargs):
    with io.open(
            os.path.join(os.path.dirname(__file__), *names),
            encoding=kwargs.get("encoding", "utf8")) as fp:
        return fp.read()


def _remove(files: str):
    for f in files:
        f.unlink()


################################# Install ##################################


def _post_install(install_lib_dir):
    # tools/make
    tool_dir = ROOT_DIR / "tools"
    _remove(tool_dir.glob("*.done"))
    with pushd(tool_dir):
        check_call("make")
    print("tools install.")

    # ctcdecoder
    ctcdecoder_dir = ROOT_DIR / 'third_party/ctc_decoders'
    with pushd(ctcdecoder_dir):
        check_call("bash -e setup.sh")
    print("ctcdecoder install.")


class DevelopCommand(develop):
    def run(self):
        develop.run(self)
        # must after develop.run, or pkg install by shell will not see
        self.execute(_post_install, (self.install_lib, ), msg="Post Install...")


class TestCommand(test):
    def finalize_options(self):
        test.finalize_options(self)
        self.test_args = []
        self.test_suite = True

    def run_tests(self):
        # Run nose ensuring that argv simulates running nosetests directly
        import nose
        nose.run_exit(argv=['nosetests', '-w', 'tests'])


# cmd: python setup.py upload
class UploadCommand(Command):
    description = "Build and publish the package."
    user_options = []

    def initialize_options(self):
        pass

    def finalize_options(self):
        pass

    def run(self):
        try:
            print("Removing previous dist/ ...")
            shutil.rmtree(str(ROOT_DIR / "dist"))
        except OSError:
            pass
        print("Building source distribution...")
        sp.check_call([sys.executable, "setup.py", "sdist"])
        print("Uploading package to PyPi...")
        sp.check_call(["twine", "upload", "dist/*"])
        sys.exit()


################################# Version ##################################
def _get_version(sha):
    version = VERSION
    if os.getenv("BUILD_VERSION"):
        version = os.getenv("BUILD_VERSION")
    elif sha is not None:
        version += "+" + sha[:7]
    return version


def _make_version_file(version, sha):
    sha = "Unknown" if sha is None else sha
    version_path = ROOT_DIR / "paddlespeech" / "version.py"
    with open(version_path, "w") as f:
        f.write(f"__version__ = '{version}'\n")
        f.write(f"__commit__ = '{sha}'\n")


################################# Steup ##################################
class clean(distutils.command.clean.clean):
    def run(self):
        # Run default behavior first
        distutils.command.clean.clean.run(self)

        # Remove torchaudio extension
        for path in (ROOT_DIR / "paddlespeech").glob("**/*.so"):
            print(f"removing '{path}'")
            path.unlink()
        # Remove build directory
        build_dirs = [
            ROOT_DIR / "build",
        ]
        for path in build_dirs:
            if path.exists():
                print(f"removing '{path}' (and everything under it)")
                shutil.rmtree(str(path), ignore_errors=True)


def main():

    sha = _run_cmd(["git", "rev-parse", "HEAD"])  # commit id
    branch = _run_cmd(["git", "rev-parse", "--abbrev-ref", "HEAD"])
    tag = _run_cmd(["git", "describe", "--tags", "--exact-match", "@"])
    print("-- Git branch:", branch)
    print("-- Git SHA:", sha)
    print("-- Git tag:", tag)
    version = _get_version(sha)
    print("-- Building version", version)
    _make_version_file(version, sha)

    setup_info = dict(
        # Metadata
        name='paddlespeech',
        version=VERSION,
        author='PaddlePaddle Speech and Language Team',
        author_email='paddlesl@baidu.com',
        url='https://github.com/PaddlePaddle/PaddleSpeech',
        license='Apache 2.0',
        description='Speech tools and models based on Paddlepaddle',
        long_description=read("README.md"),
        long_description_content_type="text/markdown",
        keywords=[
            "speech",
            "asr",
            "tts",
            "streaming asr"
            "streaming tts"
            "audio process"
            "speaker verfication",
            "speech classfication",
            "text frontend",
            "MFA",
            "paddlepaddle",
            "beam search",
            "ctcdecoder",
            "deepspeech2",
            "transformer",
            "conformer",
            "fastspeech",
            "vocoder",
            "pwgan",
            "melgan",
            "mb-melgan",
            "hifigan",
            "gan",
            "wfst decoder",
        ],
        python_requires='>=3.7',
        install_requires=requirements["install"],
        extras_require={
            'develop':
            requirements["develop"],
            'doc': [
                "sphinx", "sphinx-rtd-theme", "numpydoc", "myst_parser",
                "recommonmark>=0.5.0", "sphinx-markdown-tables",
                "sphinx-autobuild"
            ],
            'test': ['nose', 'torchaudio==0.10.2'],
        },
        cmdclass={
            "build_ext": setup_helpers.CMakeBuild,
            'develop': DevelopCommand,
            'test': TestCommand,
            'upload': UploadCommand,
            "clean": clean,
        },

        # Package info
        packages=find_packages(include=('paddlespeech*')),
        ext_modules=setup_helpers.get_ext_modules(),
        zip_safe=True,
        classifiers=[
            'Development Status :: 5 - Production/Stable',
            'Intended Audience :: Developers',
            'Intended Audience :: Science/Research',
            'Topic :: Scientific/Engineering :: Artificial Intelligence',
            'License :: OSI Approved :: Apache Software License',
            'Programming Language :: Python',
            'Programming Language :: Python :: 3',
            'Programming Language :: Python :: 3.7',
            'Programming Language :: Python :: 3.8',
            'Programming Language :: Python :: 3.9',
        ],
        entry_points={
            'console_scripts': [
                'paddlespeech=paddlespeech.cli.entry:_execute',
                'paddlespeech_server=paddlespeech.server.entry:server_execute',
                'paddlespeech_client=paddlespeech.server.entry:client_execute'
            ]
        })

    setup(**setup_info)


<<<<<<< HEAD
if __name__ == '__main__':
    main()
=======
with version_info():
    setup(**setup_info, include_package_data=True)
>>>>>>> cdf09559
<|MERGE_RESOLUTION|>--- conflicted
+++ resolved
@@ -364,10 +364,5 @@
     setup(**setup_info)
 
 
-<<<<<<< HEAD
-if __name__ == '__main__':
-    main()
-=======
 with version_info():
-    setup(**setup_info, include_package_data=True)
->>>>>>> cdf09559
+    setup(**setup_info, include_package_data=True)