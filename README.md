([简体中文](./README_cn.md)|English)



<p align="center">
  <img src="./docs/images/PaddleSpeech_logo.png" />
</p>

<p align="center">
    <a href="./LICENSE"><img src="https://img.shields.io/badge/license-Apache%202-red.svg"></a>
    <a href="https://github.com/PaddlePaddle/PaddleSpeech/releases"><img src="https://img.shields.io/github/v/release/PaddlePaddle/PaddleSpeech?color=ffa"></a>
    <a href="support os"><img src="https://img.shields.io/badge/os-linux%2C%20win%2C%20mac-pink.svg"></a>
    <a href=""><img src="https://img.shields.io/badge/python-3.7+-aff.svg"></a>
    <a href="https://github.com/PaddlePaddle/PaddleSpeech/graphs/contributors"><img src="https://img.shields.io/github/contributors/PaddlePaddle/PaddleSpeech?color=9ea"></a>
    <a href="https://github.com/PaddlePaddle/PaddleSpeech/commits"><img src="https://img.shields.io/github/commit-activity/m/PaddlePaddle/PaddleSpeech?color=3af"></a>
    <a href="https://github.com/PaddlePaddle/PaddleSpeech/issues"><img src="https://img.shields.io/github/issues/PaddlePaddle/PaddleSpeech?color=9cc"></a>
    <a href="https://github.com/PaddlePaddle/PaddleSpeech/stargazers"><img src="https://img.shields.io/github/stars/PaddlePaddle/PaddleSpeech?color=ccf"></a>
    <a href="=https://pypi.org/project/paddlespeech/"><img src="https://img.shields.io/pypi/dm/PaddleSpeech"></a>
    <a href="=https://pypi.org/project/paddlespeech/"><img src="https://static.pepy.tech/badge/paddlespeech"></a>
    <a href="https://huggingface.co/spaces"><img src="https://img.shields.io/badge/%F0%9F%A4%97%20Hugging%20Face-Spaces-blue"></a>
</p>
<div align="center">  
<h3>
<<<<<<< HEAD
  | <a href="#quick-start"> Quick Start </a>
  | <a href="#quick-start-server"> Quick Start Server </a>
  | <a href="#quick-start-streaming-server"> Quick Start Streaming Server</a>
  |
  </br>
  | <a href="#documents"> Documents </a>
  | <a href="#model-list"> Models List </a>
  |
=======
  <a href="#quick-start"> Quick Start </a>
  | <a href="#quick-start-server"> Quick Start Server </a>
  | <a href="#quick-start-streaming-server"> Quick Start Streaming Server</a>
  </br>
  <a href="#documents"> Documents </a>
  | <a href="#model-list"> Models List </a>
>>>>>>> b5fb2760
</h3>
</div>




**PaddleSpeech** is an open-source toolkit on [PaddlePaddle](https://github.com/PaddlePaddle/Paddle) platform for a variety of critical tasks in speech and audio, with the state-of-art and influential models.

##### Speech Recognition

<div align = "center">
<table style="width:100%">
  <thead>
    <tr>
      <th> Input Audio  </th>
      <th width="550"> Recognition Result  </th>
    </tr>
  </thead>
  <tbody>
   <tr>
      <td align = "center">
      <a href="https://paddlespeech.bj.bcebos.com/PaddleAudio/en.wav" rel="nofollow">
            <img align="center" src="./docs/images/audio_icon.png" width="200 style="max-width: 100%;"></a><br>
      </td>
      <td >I knocked at the door on the ancient side of the building.</td>
    </tr>
    <tr>
      <td align = "center">
      <a href="https://paddlespeech.bj.bcebos.com/PaddleAudio/zh.wav" rel="nofollow">
            <img align="center" src="./docs/images/audio_icon.png" width="200" style="max-width: 100%;"></a><br>
      </td>
      <td>我认为跑步最重要的就是给我带来了身体健康。</td>
    </tr>
  </tbody>
</table>

</div>

##### Speech Translation (English to Chinese)

<div align = "center">
<table style="width:100%">
  <thead>
    <tr>
      <th> Input Audio  </th>
      <th width="550"> Translations Result  </th>
    </tr>
  </thead>
  <tbody>
   <tr>
      <td align = "center">
      <a href="https://paddlespeech.bj.bcebos.com/PaddleAudio/en.wav" rel="nofollow">
            <img align="center" src="./docs/images/audio_icon.png" width="200 style="max-width: 100%;"></a><br>
      </td>
      <td >我 在 这栋 建筑 的 古老 门上 敲门。</td>
    </tr>
  </tbody>
</table>

</div>

##### Text-to-Speech
<div align = "center">
<table style="width:100%">
  <thead>
    <tr>
      <th width="550" > Input Text</th>
      <th>Synthetic Audio</th>
    </tr>
  </thead>
  <tbody>
   <tr>
      <td >Life was like a box of chocolates, you never know what you're gonna get.</td>
      <td align = "center">
      <a href="https://paddlespeech.bj.bcebos.com/Parakeet/docs/demos/tacotron2_ljspeech_waveflow_samples_0.2/sentence_1.wav" rel="nofollow">
            <img align="center" src="./docs/images/audio_icon.png" width="200" style="max-width: 100%;"></a><br>
      </td>
    </tr>
    <tr>
      <td >早上好，今天是2020/10/29，最低温度是-3°C。</td>
      <td align = "center">
      <a href="https://paddlespeech.bj.bcebos.com/Parakeet/docs/demos/parakeet_espnet_fs2_pwg_demo/tn_g2p/parakeet/001.wav" rel="nofollow">
            <img align="center" src="./docs/images/audio_icon.png" width="200" style="max-width: 100%;"></a><br>
      </td>
    </tr>
    <tr>
      <td >季姬寂，集鸡，鸡即棘鸡。棘鸡饥叽，季姬及箕稷济鸡。鸡既济，跻姬笈，季姬忌，急咭鸡，鸡急，继圾几，季姬急，即籍箕击鸡，箕疾击几伎，伎即齑，鸡叽集几基，季姬急极屐击鸡，鸡既殛，季姬激，即记《季姬击鸡记》。</td>
      <td align = "center">
      <a href="https://paddlespeech.bj.bcebos.com/Parakeet/docs/demos/jijiji.wav" rel="nofollow">
            <img align="center" src="./docs/images/audio_icon.png" width="200" style="max-width: 100%;"></a><br>
      </td>
    </tr>
  </tbody>
</table>

</div>

For more synthesized audios, please refer to [PaddleSpeech Text-to-Speech samples](https://paddlespeech.readthedocs.io/en/latest/tts/demo.html).

##### Punctuation Restoration
<div align = "center">
<table style="width:100%">
  <thead>
    <tr>
      <th width="390"> Input Text </th>
      <th width="390"> Output Text </th>
    </tr>
  </thead>
  <tbody>
   <tr>
      <td>今天的天气真不错啊你下午有空吗我想约你一起去吃饭</td>
      <td>今天的天气真不错啊！你下午有空吗？我想约你一起去吃饭。</td>
    </tr>
  </tbody>
</table>

</div>


### Features

Via the easy-to-use, efficient, flexible and scalable implementation, our vision is to empower both industrial application and academic research, including training, inference & testing modules, and deployment process. To be more specific, this toolkit features at:
- 📦  **Ease of Use**: low barriers to install, and [CLI](#quick-start) is available to quick-start your journey.
- 🏆  **Align to the State-of-the-Art**: we provide high-speed and ultra-lightweight models, and also cutting-edge technology. 
- 💯  **Rule-based Chinese frontend**: our frontend contains Text Normalization and Grapheme-to-Phoneme (G2P, including Polyphone and Tone Sandhi). Moreover, we use self-defined linguistic rules to adapt Chinese context.
- **Varieties of Functions that Vitalize both Industrial and Academia**:
  - 🛎️  *Implementation of critical audio tasks*: this toolkit contains audio functions like  Audio Classification, Speech Translation, Automatic Speech Recognition, Text-to-Speech Synthesis, etc.
  - 🔬  *Integration of mainstream models and datasets*: the toolkit implements modules that participate in the whole pipeline of the speech tasks, and uses mainstream datasets like LibriSpeech, LJSpeech, AIShell, CSMSC, etc. See also [model list](#model-list) for more details.
  - 🧩  *Cascaded models application*: as an extension of the typical traditional audio tasks, we combine the workflows of the aforementioned tasks with other fields like Natural language processing (NLP) and Computer Vision (CV).

### 🔥 Hot Activities

<!---
2021.12.14: We would like to have an online courses to introduce basics and research of speech, as well as code practice with `paddlespeech`. Please pay attention to our [Calendar](https://www.paddlepaddle.org.cn/live).
--->

- 2021.12.21~12.24

  4 Days Live Courses: Depth interpretation of PaddleSpeech!

  **Courses videos and related materials: https://aistudio.baidu.com/aistudio/education/group/info/25130**


### Recent Update

- 👏🏻  2022.04.28: PaddleSpeech Streaming Server is available for Automatic Speech Recognition and Text-to-Speech.
- 👏🏻  2022.03.28: PaddleSpeech Server is available for Audio Classification, Automatic Speech Recognition and Text-to-Speech.
- 👏🏻  2022.03.28: PaddleSpeech CLI is available for Speaker Verification.
- 🤗  2021.12.14: Our PaddleSpeech [ASR](https://huggingface.co/spaces/KPatrick/PaddleSpeechASR) and [TTS](https://huggingface.co/spaces/KPatrick/PaddleSpeechTTS) Demos on Hugging Face Spaces are available!
- 👏🏻  2021.12.10: PaddleSpeech CLI is available for Audio Classification, Automatic Speech Recognition, Speech Translation (English to Chinese) and Text-to-Speech.

### Community
- Scan the QR code below with your Wechat (reply【语音】after your friend's application is approved), you can access to official technical exchange group. Look forward to your participation.

<div align="center">
<img src="https://raw.githubusercontent.com/yt605155624/lanceTest/main/images/wechat_4.jpg"  width = "300"  />
</div>

## Installation

We strongly recommend our users to install PaddleSpeech in **Linux** with *python>=3.7*.
Up to now, **Linux** supports CLI for the all our tasks, **Mac OSX** and **Windows** only supports PaddleSpeech CLI for Audio Classification, Speech-to-Text and Text-to-Speech. To install `PaddleSpeech`, please see [installation](./docs/source/install.md).


<a name="quickstart"></a>
## Quick Start

Developers can have a try of our models with [PaddleSpeech Command Line](./paddlespeech/cli/README.md). Change `--input` to test your own audio/text.

**Audio Classification**     
```shell
paddlespeech cls --input input.wav
```

**Speaker Verification**
```
paddlespeech vector --task spk --input input_16k.wav
```

**Automatic Speech Recognition**
```shell
paddlespeech asr --lang zh --input input_16k.wav
```
- web demo for Automatic Speech Recognition is integrated to [Huggingface Spaces](https://huggingface.co/spaces) with [Gradio](https://github.com/gradio-app/gradio). See Demo: [ASR Demo](https://huggingface.co/spaces/KPatrick/PaddleSpeechASR)

**Speech Translation** (English to Chinese)
(not support for Mac and Windows now)
```shell
paddlespeech st --input input_16k.wav
```

**Text-to-Speech** 
```shell
paddlespeech tts --input "你好，欢迎使用飞桨深度学习框架！" --output output.wav
```
- web demo for Text to Speech is integrated to [Huggingface Spaces](https://huggingface.co/spaces) with [Gradio](https://github.com/gradio-app/gradio). See Demo: [TTS Demo](https://huggingface.co/spaces/KPatrick/PaddleSpeechTTS)

**Text Postprocessing** 
- Punctuation Restoration
  ```bash
  paddlespeech text --task punc --input 今天的天气真不错啊你下午有空吗我想约你一起去吃饭
  ```

**Batch Process**
```
echo -e "1 欢迎光临。\n2 谢谢惠顾。" | paddlespeech tts
```

**Shell Pipeline**   
- ASR + Punctuation Restoration
```
paddlespeech asr --input ./zh.wav | paddlespeech text --task punc
```

For more command lines, please see: [demos](https://github.com/PaddlePaddle/PaddleSpeech/tree/develop/demos)

If you want to try more functions like training and tuning, please have a look at [Speech-to-Text Quick Start](./docs/source/asr/quick_start.md) and [Text-to-Speech Quick Start](./docs/source/tts/quick_start.md).


<a name="quickstartserver"></a>
## Quick Start Server

Developers can have a try of our speech server with [PaddleSpeech Server Command Line](./paddlespeech/server/README.md).

**Start server**     

```shell
paddlespeech_server start --config_file ./paddlespeech/server/conf/application.yaml
```

**Access Speech Recognition Services**     

```shell
paddlespeech_client asr --server_ip 127.0.0.1 --port 8090 --input input_16k.wav
```

**Access Text to Speech Services**     

```shell
paddlespeech_client tts --server_ip 127.0.0.1 --port 8090 --input "您好，欢迎使用百度飞桨语音合成服务。" --output output.wav
```

**Access Audio Classification Services**     
```shell
paddlespeech_client cls --server_ip 127.0.0.1 --port 8090 --input input.wav
```


For more information about server command lines, please see: [speech server demos](https://github.com/PaddlePaddle/PaddleSpeech/tree/develop/demos/speech_server)


<a name="quickstartstreamingserver"></a>
## Quick Start Streaming Server

Developers can have a try of  [streaming asr](./demos/streaming_asr_server/README.md) and [streaming tts](./demos/streaming_tts_server/README.md) server.

**Start Streaming Speech Recognition Server**

```
paddlespeech_server start --config_file ./demos/streaming_asr_server/conf/application.yaml
```

**Access Streaming Speech Recognition Services**     

```
paddlespeech_client asr_online --server_ip 127.0.0.1 --port 8090 --input input_16k.wav
```

**Start Streaming Text to Speech  Server**

```
paddlespeech_server start --config_file ./demos/streaming_tts_server/conf/tts_online_application.yaml
```

**Access Streaming Text to Speech Services**     

```
paddlespeech_client tts_online --server_ip 127.0.0.1 --port 8092 --protocol http --input "您好，欢迎使用百度飞桨语音合成服务。" --output output.wav
```

For more information please see:  [streaming asr](./demos/streaming_asr_server/README.md) and [streaming tts](./demos/streaming_tts_server/README.md) 

<a name="ModelList"></a>

## Model List

PaddleSpeech supports a series of most popular models. They are summarized in [released models](./docs/source/released_model.md) and attached with available pretrained models.

<a name="SpeechToText"></a>

**Speech-to-Text** contains *Acoustic Model*, *Language Model*, and *Speech Translation*, with the following details:

<table style="width:100%">
  <thead>
    <tr>
      <th>Speech-to-Text Module Type</th>
      <th>Dataset</th>
      <th>Model Type</th>
      <th>Link</th>
    </tr>
  </thead>
  <tbody>
    <tr>
      <td rowspan="4">Speech Recogination</td>
      <td rowspan="2" >Aishell</td>
      <td >DeepSpeech2 RNN + Conv based Models</td>
      <td>
      <a href = "./examples/aishell/asr0">deepspeech2-aishell</a>
      </td>
    </tr>
    <tr>
      <td>Transformer based Attention Models </td>
      <td>
      <a href = "./examples/aishell/asr1">u2.transformer.conformer-aishell</a>
      </td>
    </tr>
    <tr>
      <td> Librispeech</td>
      <td>Transformer based Attention Models </td>
      <td>
      <a href = "./examples/librispeech/asr0">deepspeech2-librispeech</a> / <a href = "./examples/librispeech/asr1">transformer.conformer.u2-librispeech</a>  / <a href = "./examples/librispeech/asr2">transformer.conformer.u2-kaldi-librispeech</a>
      </td>
      </td>
    </tr>
  <tr>
      <td>TIMIT</td>
      <td>Unified Streaming & Non-streaming Two-pass</td>
      <td>
    <a href = "./examples/timit/asr1"> u2-timit</a>
      </td>
  </tr>
  <tr>
  <td>Alignment</td>
  <td>THCHS30</td>
  <td>MFA</td>
  <td>
  <a href = ".examples/thchs30/align0">mfa-thchs30</a>
  </td>
  </tr>
   <tr>
      <td rowspan="1">Language Model</td>
      <td colspan = "2">Ngram Language Model</td>
      <td>
      <a href = "./examples/other/ngram_lm">kenlm</a>
      </td>
    </tr>
  <tr>
      <td rowspan="2">Speech Translation (English to Chinese)</td> 
      <td rowspan="2">TED En-Zh</td>
      <td>Transformer + ASR MTL</td>
      <td>
      <a href = "./examples/ted_en_zh/st0">transformer-ted</a>
      </td>
  </tr>
  <tr>
      <td>FAT + Transformer + ASR MTL</td>
      <td>
      <a href = "./examples/ted_en_zh/st1">fat-st-ted</a>
      </td>
  </tr>
  </tbody>
</table>

<a name="TextToSpeech"></a>

**Text-to-Speech** in PaddleSpeech mainly contains three modules: *Text Frontend*, *Acoustic Model* and *Vocoder*. Acoustic Model and Vocoder models are listed as follow:

<table>
  <thead>
    <tr>
      <th> Text-to-Speech Module Type </th>
      <th> Model Type </th>
      <th> Dataset </th>
      <th> Link </th>
    </tr>
  </thead>
  <tbody>
    <tr>
    <td> Text Frontend </td>
    <td colspan="2"> &emsp; </td>
    <td>
    <a href = "./examples/other/tn">tn</a> / <a href = "./examples/other/g2p">g2p</a>
    </td>
    </tr>
    <tr>
      <td rowspan="4">Acoustic Model</td>
      <td>Tacotron2</td>
      <td>LJSpeech / CSMSC</td>
      <td>
      <a href = "./examples/ljspeech/tts0">tacotron2-ljspeech</a> / <a href = "./examples/csmsc/tts0">tacotron2-csmsc</a>
      </td>
    </tr>
    <tr>
      <td>Transformer TTS</td>
      <td>LJSpeech</td>
      <td>
      <a href = "./examples/ljspeech/tts1">transformer-ljspeech</a>
      </td>
    </tr>
    <tr>
      <td>SpeedySpeech</td>
      <td>CSMSC</td>
      <td >
      <a href = "./examples/csmsc/tts2">speedyspeech-csmsc</a>
      </td>
    </tr>
    <tr>
      <td>FastSpeech2</td>
      <td>LJSpeech / VCTK / CSMSC / AISHELL-3</td>
      <td>
      <a href = "./examples/ljspeech/tts3">fastspeech2-ljspeech</a> / <a href = "./examples/vctk/tts3">fastspeech2-vctk</a> / <a href = "./examples/csmsc/tts3">fastspeech2-csmsc</a> / <a href = "./examples/aishell3/tts3">fastspeech2-aishell3</a>
      </td>
    </tr>
   <tr>
      <td rowspan="6">Vocoder</td>
      <td >WaveFlow</td>
      <td >LJSpeech</td>
      <td>
      <a href = "./examples/ljspeech/voc0">waveflow-ljspeech</a>
      </td>
    </tr>
    <tr>
      <td >Parallel WaveGAN</td>
      <td >LJSpeech / VCTK / CSMSC / AISHELL-3</td>
      <td>
      <a href = "./examples/ljspeech/voc1">PWGAN-ljspeech</a> / <a href = "./examples/vctk/voc1">PWGAN-vctk</a> / <a href = "./examples/csmsc/voc1">PWGAN-csmsc</a> /  <a href = "./examples/aishell3/voc1">PWGAN-aishell3</a>
      </td>
    </tr>
    <tr>
      <td >Multi Band MelGAN</td>
      <td >CSMSC</td>
      <td>
      <a href = "./examples/csmsc/voc3">Multi Band MelGAN-csmsc</a> 
      </td>
    </tr> 
    <tr>
      <td >Style MelGAN</td>
      <td >CSMSC</td>
      <td>
      <a href = "./examples/csmsc/voc4">Style MelGAN-csmsc</a> 
      </td>
    </tr>
    <tr>
      <td >HiFiGAN</td>
      <td >LJSpeech / VCTK / CSMSC / AISHELL-3</td>
      <td>
      <a href = "./examples/ljspeech/voc5">HiFiGAN-ljspeech</a> / <a href = "./examples/vctk/voc5">HiFiGAN-vctk</a> / <a href = "./examples/csmsc/voc5">HiFiGAN-csmsc</a> / <a href = "./examples/aishell3/voc5">HiFiGAN-aishell3</a>
      </td>
    </tr>
    <tr>
      <td >WaveRNN</td>
      <td >CSMSC</td>
      <td>
      <a href = "./examples/csmsc/voc6">WaveRNN-csmsc</a>
      </td>
    </tr>
    <tr>
      <td rowspan="3">Voice Cloning</td>
      <td>GE2E</td>
      <td >Librispeech, etc.</td>
      <td>
      <a href = "./examples/other/ge2e">ge2e</a>
      </td>
    </tr>
    <tr>
      <td>GE2E + Tacotron2</td>
      <td>AISHELL-3</td>
      <td>
      <a href = "./examples/aishell3/vc0">ge2e-tacotron2-aishell3</a>
      </td>
    </tr>
    <tr>
      <td>GE2E + FastSpeech2</td>
      <td>AISHELL-3</td>
      <td>
      <a href = "./examples/aishell3/vc1">ge2e-fastspeech2-aishell3</a>
      </td>
    </tr>
  </tbody>
</table>

<a name="AudioClassification"></a>

**Audio Classification**

<table style="width:100%">
  <thead>
    <tr>
      <th> Task </th>
      <th> Dataset </th>
      <th> Model Type </th>
      <th> Link </th>
    </tr>
  </thead>
  <tbody>
  <tr>
      <td>Audio Classification</td>
      <td>ESC-50</td>
      <td>PANN</td>
      <td>
      <a href = "./examples/esc50/cls0">pann-esc50</a>
      </td>
    </tr>
  </tbody>
</table>

<a name="SpeakerVerification"></a>

**Speaker Verification**

<table style="width:100%">
  <thead>
    <tr>
      <th> Task </th>
      <th> Dataset </th>
      <th> Model Type </th>
      <th> Link </th>
    </tr>
  </thead>
  <tbody>
  <tr>
      <td>Speaker Verification</td>
      <td>VoxCeleb12</td>
      <td>ECAPA-TDNN</td>
      <td>
      <a href = "./examples/voxceleb/sv0">ecapa-tdnn-voxceleb12</a>
      </td>
    </tr>
  </tbody>
</table>

<a name="PunctuationRestoration"></a>

**Punctuation Restoration**

<table style="width:100%">
  <thead>
    <tr>
      <th> Task </th>
      <th> Dataset </th>
      <th> Model Type </th>
      <th> Link </th>
    </tr>
  </thead>
  <tbody>
  <tr>
      <td>Punctuation Restoration</td>
      <td>IWLST2012_zh</td>
      <td>Ernie Linear</td>
      <td>
      <a href = "./examples/iwslt2012/punc0">iwslt2012-punc0</a>
      </td>
    </tr>
  </tbody>
</table>

## Documents

Normally, [Speech SoTA](https://paperswithcode.com/area/speech), [Audio SoTA](https://paperswithcode.com/area/audio) and [Music SoTA](https://paperswithcode.com/area/music) give you an overview of the hot academic topics in the related area. To focus on the tasks in PaddleSpeech, you will find the following guidelines are helpful to grasp the core ideas.

- [Installation](./docs/source/install.md)
- [Quick Start](#quickstart)
- [Some Demos](./demos/README.md)
- Tutorials
  - [Automatic Speech Recognition](./docs/source/asr/quick_start.md)
    - [Introduction](./docs/source/asr/models_introduction.md)
    - [Data Preparation](./docs/source/asr/data_preparation.md)
    - [Ngram LM](./docs/source/asr/ngram_lm.md)
  - [Text-to-Speech](./docs/source/tts/quick_start.md)
    - [Introduction](./docs/source/tts/models_introduction.md)
    - [Advanced Usage](./docs/source/tts/advanced_usage.md)
    - [Chinese Rule Based Text Frontend](./docs/source/tts/zh_text_frontend.md)
    - [Test Audio Samples](https://paddlespeech.readthedocs.io/en/latest/tts/demo.html)
  - Speaker Verification
    - [Audio Searching](./demos/audio_searching/README.md)
    - [Speaker Verification](./demos/speaker_verification/README.md)
  - [Audio Classification](./demos/audio_tagging/README.md)
  - [Speech Translation](./demos/speech_translation/README.md)
  - [Speech Server](./demos/speech_server/README.md)
- [Released Models](./docs/source/released_model.md)
  - [Speech-to-Text](#SpeechToText)
  - [Text-to-Speech](#TextToSpeech)
  - [Audio Classification](#AudioClassification)
  - [Speaker Verification](#SpeakerVerification)
  - [Punctuation Restoration](#PunctuationRestoration)
- [Community](#Community)
- [Welcome to contribute](#contribution)
- [License](#License)

The Text-to-Speech module is originally called [Parakeet](https://github.com/PaddlePaddle/Parakeet), and now merged with this repository. If you are interested in academic research about this task, please see [TTS research overview](https://github.com/PaddlePaddle/PaddleSpeech/tree/develop/docs/source/tts#overview). Also, [this document](https://github.com/PaddlePaddle/PaddleSpeech/blob/develop/docs/source/tts/models_introduction.md) is a good guideline for the pipeline components.


## ⭐ Examples
- **[PaddleBoBo](https://github.com/JiehangXie/PaddleBoBo): Use PaddleSpeech TTS to generate virtual human voice.**
  
<div align="center"><a href="https://www.bilibili.com/video/BV1cL411V71o?share_source=copy_web"><img src="https://ai-studio-static-online.cdn.bcebos.com/06fd746ab32042f398fb6f33f873e6869e846fe63c214596ae37860fe8103720" / width="500px"></a></div>

- [PaddleSpeech Demo Video](https://paddlespeech.readthedocs.io/en/latest/demo_video.html)

- **[VTuberTalk](https://github.com/jerryuhoo/VTuberTalk): Use PaddleSpeech TTS and ASR to clone voice from videos.**

<div align="center">
<img src="https://raw.githubusercontent.com/jerryuhoo/VTuberTalk/main/gui/gui.png"  width = "500px"  />
</div>


## Citation

To cite PaddleSpeech for research, please use the following format.
```tex
@inproceedings{zhang2022paddlespeech,
    title = {PaddleSpeech: An Easy-to-Use All-in-One Speech Toolkit},
    author = {Hui Zhang, Tian Yuan, Junkun Chen, Xintong Li, Renjie Zheng, Yuxin Huang, Xiaojie Chen, Enlei Gong, Zeyu Chen, Xiaoguang Hu, dianhai yu, Yanjun Ma, Liang Huang},
    booktitle = {Proceedings of the 2022 Conference of the North American Chapter of the Association for Computational Linguistics: Human Language Technologies: Demonstrations},
    year = {2022},
    publisher = {Association for Computational Linguistics},
}

@inproceedings{zheng2021fused,
  title={Fused acoustic and text encoding for multimodal bilingual pretraining and speech translation},
  author={Zheng, Renjie and Chen, Junkun and Ma, Mingbo and Huang, Liang},
  booktitle={International Conference on Machine Learning},
  pages={12736--12746},
  year={2021},
  organization={PMLR}
}
```

<a name="contribution"></a>
## Contribute to PaddleSpeech

You are warmly welcome to submit questions in [discussions](https://github.com/PaddlePaddle/PaddleSpeech/discussions) and bug reports in [issues](https://github.com/PaddlePaddle/PaddleSpeech/issues)! Also, we highly appreciate if you are willing to contribute to this project!

### Contributors
<p align="center">
<a href="https://github.com/zh794390558"><img src="https://avatars.githubusercontent.com/u/3038472?v=4" width=75 height=75></a>
<a href="https://github.com/Jackwaterveg"><img src="https://avatars.githubusercontent.com/u/87408988?v=4" width=75 height=75></a>
<a href="https://github.com/yt605155624"><img src="https://avatars.githubusercontent.com/u/24568452?v=4" width=75 height=75></a>
<a href="https://github.com/kuke"><img src="https://avatars.githubusercontent.com/u/3064195?v=4" width=75 height=75></a>
<a href="https://github.com/xinghai-sun"><img src="https://avatars.githubusercontent.com/u/7038341?v=4" width=75 height=75></a>
<a href="https://github.com/pkuyym"><img src="https://avatars.githubusercontent.com/u/5782283?v=4" width=75 height=75></a>
<a href="https://github.com/KPatr1ck"><img src="https://avatars.githubusercontent.com/u/22954146?v=4" width=75 height=75></a>
<a href="https://github.com/LittleChenCc"><img src="https://avatars.githubusercontent.com/u/10339970?v=4" width=75 height=75></a>
<a href="https://github.com/745165806"><img src="https://avatars.githubusercontent.com/u/20623194?v=4" width=75 height=75></a>
<a href="https://github.com/Mingxue-Xu"><img src="https://avatars.githubusercontent.com/u/92848346?v=4" width=75 height=75></a>
<a href="https://github.com/chrisxu2016"><img src="https://avatars.githubusercontent.com/u/18379485?v=4" width=75 height=75></a>
<a href="https://github.com/lfchener"><img src="https://avatars.githubusercontent.com/u/6771821?v=4" width=75 height=75></a>
<a href="https://github.com/luotao1"><img src="https://avatars.githubusercontent.com/u/6836917?v=4" width=75 height=75></a>
<a href="https://github.com/wanghaoshuang"><img src="https://avatars.githubusercontent.com/u/7534971?v=4" width=75 height=75></a>
<a href="https://github.com/gongel"><img src="https://avatars.githubusercontent.com/u/24390500?v=4" width=75 height=75></a>
<a href="https://github.com/mmglove"><img src="https://avatars.githubusercontent.com/u/38800877?v=4" width=75 height=75></a>
<a href="https://github.com/iclementine"><img src="https://avatars.githubusercontent.com/u/16222986?v=4" width=75 height=75></a>
<a href="https://github.com/ZeyuChen"><img src="https://avatars.githubusercontent.com/u/1371212?v=4" width=75 height=75></a>
<a href="https://github.com/AK391"><img src="https://avatars.githubusercontent.com/u/81195143?v=4" width=75 height=75></a>
<a href="https://github.com/qingqing01"><img src="https://avatars.githubusercontent.com/u/7845005?v=4" width=75 height=75></a>
<a href="https://github.com/ericxk"><img src="https://avatars.githubusercontent.com/u/4719594?v=4" width=75 height=75></a>
<a href="https://github.com/kvinwang"><img src="https://avatars.githubusercontent.com/u/6442159?v=4" width=75 height=75></a>
<a href="https://github.com/jiqiren11"><img src="https://avatars.githubusercontent.com/u/82639260?v=4" width=75 height=75></a>
<a href="https://github.com/AshishKarel"><img src="https://avatars.githubusercontent.com/u/58069375?v=4" width=75 height=75></a>
<a href="https://github.com/chesterkuo"><img src="https://avatars.githubusercontent.com/u/6285069?v=4" width=75 height=75></a>
<a href="https://github.com/tensor-tang"><img src="https://avatars.githubusercontent.com/u/21351065?v=4" width=75 height=75></a>
<a href="https://github.com/hysunflower"><img src="https://avatars.githubusercontent.com/u/52739577?v=4" width=75 height=75></a>  
<a href="https://github.com/wwhu"><img src="https://avatars.githubusercontent.com/u/6081200?v=4" width=75 height=75></a>
<a href="https://github.com/lispc"><img src="https://avatars.githubusercontent.com/u/2833376?v=4" width=75 height=75></a>
<a href="https://github.com/jerryuhoo"><img src="https://avatars.githubusercontent.com/u/24245709?v=4" width=75 height=75></a>
<a href="https://github.com/harisankarh"><img src="https://avatars.githubusercontent.com/u/1307053?v=4" width=75 height=75></a>
<a href="https://github.com/Jackiexiao"><img src="https://avatars.githubusercontent.com/u/18050469?v=4" width=75 height=75></a>
<a href="https://github.com/limpidezza"><img src="https://avatars.githubusercontent.com/u/71760778?v=4" width=75 height=75></a>
</p>

## Acknowledgement

- Many thanks to [yeyupiaoling](https://github.com/yeyupiaoling)/[PPASR](https://github.com/yeyupiaoling/PPASR)/[PaddlePaddle-DeepSpeech](https://github.com/yeyupiaoling/PaddlePaddle-DeepSpeech)/[VoiceprintRecognition-PaddlePaddle](https://github.com/yeyupiaoling/VoiceprintRecognition-PaddlePaddle)/[AudioClassification-PaddlePaddle](https://github.com/yeyupiaoling/AudioClassification-PaddlePaddle) for years of attention, constructive advice and great help.
- Many thanks to [mymagicpower](https://github.com/mymagicpower) for the Java implementation of ASR upon [short](https://github.com/mymagicpower/AIAS/tree/main/3_audio_sdks/asr_sdk) and [long](https://github.com/mymagicpower/AIAS/tree/main/3_audio_sdks/asr_long_audio_sdk) audio files.
- Many thanks to [JiehangXie](https://github.com/JiehangXie)/[PaddleBoBo](https://github.com/JiehangXie/PaddleBoBo) for developing Virtual Uploader(VUP)/Virtual YouTuber(VTuber) with PaddleSpeech TTS function.
- Many thanks to [745165806](https://github.com/745165806)/[PaddleSpeechTask](https://github.com/745165806/PaddleSpeechTask) for contributing Punctuation Restoration model.
- Many thanks to [kslz](https://github.com/745165806) for supplementary Chinese documents.
- Many thanks to [awmmmm](https://github.com/awmmmm) for contributing fastspeech2 aishell3 conformer pretrained model.
- Many thanks to [phecda-xu](https://github.com/phecda-xu)/[PaddleDubbing](https://github.com/phecda-xu/PaddleDubbing) for developing a dubbing tool with GUI based on PaddleSpeech TTS model.
- Many thanks to [jerryuhoo](https://github.com/jerryuhoo)/[VTuberTalk](https://github.com/jerryuhoo/VTuberTalk) for developing a GUI tool based on PaddleSpeech TTS and code for making datasets from videos based on PaddleSpeech ASR.

Besides, PaddleSpeech depends on a lot of open source repositories. See [references](./docs/source/reference.md) for more information.

<a name="License"></a>
## License

PaddleSpeech is provided under the [Apache-2.0 License](./LICENSE).<|MERGE_RESOLUTION|>--- conflicted
+++ resolved
@@ -21,7 +21,6 @@
 </p>
 <div align="center">  
 <h3>
-<<<<<<< HEAD
   | <a href="#quick-start"> Quick Start </a>
   | <a href="#quick-start-server"> Quick Start Server </a>
   | <a href="#quick-start-streaming-server"> Quick Start Streaming Server</a>
@@ -30,14 +29,6 @@
   | <a href="#documents"> Documents </a>
   | <a href="#model-list"> Models List </a>
   |
-=======
-  <a href="#quick-start"> Quick Start </a>
-  | <a href="#quick-start-server"> Quick Start Server </a>
-  | <a href="#quick-start-streaming-server"> Quick Start Streaming Server</a>
-  </br>
-  <a href="#documents"> Documents </a>
-  | <a href="#model-list"> Models List </a>
->>>>>>> b5fb2760
 </h3>
 </div>
 
