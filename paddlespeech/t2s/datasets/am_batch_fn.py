# Copyright (c) 2021 PaddlePaddle Authors. All Rights Reserved.
#
# Licensed under the Apache License, Version 2.0 (the "License");
# you may not use this file except in compliance with the License.
# You may obtain a copy of the License at
#
#     http://www.apache.org/licenses/LICENSE-2.0
#
# Unless required by applicable law or agreed to in writing, software
# distributed under the License is distributed on an "AS IS" BASIS,
# WITHOUT WARRANTIES OR CONDITIONS OF ANY KIND, either express or implied.
# See the License for the specific language governing permissions and
# limitations under the License.
import numpy as np
import paddle

from paddlespeech.t2s.datasets.batch import batch_sequences
from paddlespeech.t2s.modules.nets_utils import get_seg_pos
from paddlespeech.t2s.modules.nets_utils import make_non_pad_mask
from paddlespeech.t2s.modules.nets_utils import phones_masking
from paddlespeech.t2s.modules.nets_utils import phones_text_masking


# 因为要传参数，所以需要额外构建
def build_erniesat_collate_fn(mlm_prob: float=0.8,
                              mean_phn_span: int=8,
                              seg_emb: bool=False,
                              text_masking: bool=False):

    return ErnieSATCollateFn(
        mlm_prob=mlm_prob,
        mean_phn_span=mean_phn_span,
        seg_emb=seg_emb,
        text_masking=text_masking)


class ErnieSATCollateFn:
    """Functor class of common_collate_fn()"""

    def __init__(self,
                 mlm_prob: float=0.8,
                 mean_phn_span: int=8,
                 seg_emb: bool=False,
                 text_masking: bool=False):
        self.mlm_prob = mlm_prob
        self.mean_phn_span = mean_phn_span
        self.seg_emb = seg_emb
        self.text_masking = text_masking

    def __call__(self, exmaples):
        return erniesat_batch_fn(
            exmaples,
            mlm_prob=self.mlm_prob,
            mean_phn_span=self.mean_phn_span,
            seg_emb=self.seg_emb,
            text_masking=self.text_masking)


def erniesat_batch_fn(examples,
                      mlm_prob: float=0.8,
                      mean_phn_span: int=8,
                      seg_emb: bool=False,
                      text_masking: bool=False):
    # fields = ["text", "text_lengths", "speech", "speech_lengths", "align_start", "align_end"]
    text = [np.array(item["text"], dtype=np.int64) for item in examples]
    speech = [np.array(item["speech"], dtype=np.float32) for item in examples]

    text_lengths = [
        np.array(item["text_lengths"], dtype=np.int64) for item in examples
    ]
    speech_lengths = [
        np.array(item["speech_lengths"], dtype=np.int64) for item in examples
    ]

    align_start = [
        np.array(item["align_start"], dtype=np.int64) for item in examples
    ]

    align_end = [
        np.array(item["align_end"], dtype=np.int64) for item in examples
    ]

    align_start_lengths = [
        np.array(len(item["align_start"]), dtype=np.int64) for item in examples
    ]

    # add_pad
    text = batch_sequences(text)
    speech = batch_sequences(speech)
    align_start = batch_sequences(align_start)
    align_end = batch_sequences(align_end)

    # convert each batch to paddle.Tensor
    text = paddle.to_tensor(text)
    speech = paddle.to_tensor(speech)
    text_lengths = paddle.to_tensor(text_lengths)
    speech_lengths = paddle.to_tensor(speech_lengths)
    align_start_lengths = paddle.to_tensor(align_start_lengths)

    speech_pad = speech
    text_pad = text

    text_mask = make_non_pad_mask(
        text_lengths, text_pad, length_dim=1).unsqueeze(-2)
    speech_mask = make_non_pad_mask(
        speech_lengths, speech_pad[:, :, 0], length_dim=1).unsqueeze(-2)

    # for training
    span_bdy = None
    # for inference
    if 'span_bdy' in examples[0].keys():
        span_bdy = [
            np.array(item["span_bdy"], dtype=np.int64) for item in examples
        ]
        span_bdy = paddle.to_tensor(span_bdy)

    # dual_mask 的是混合中英时候同时 mask 语音和文本
    # ernie sat 在实现跨语言的时候都 mask 了
    if text_masking:
        masked_pos, text_masked_pos = phones_text_masking(
            xs_pad=speech_pad,
            src_mask=speech_mask,
            text_pad=text_pad,
            text_mask=text_mask,
            align_start=align_start,
            align_end=align_end,
            align_start_lens=align_start_lengths,
            mlm_prob=mlm_prob,
            mean_phn_span=mean_phn_span,
            span_bdy=span_bdy)
    # 训练纯中文和纯英文的 -> a3t 没有对 phoneme 做 mask, 只对语音 mask 了
    # a3t 和 ernie sat 的区别主要在于做 mask 的时候
    else:
        masked_pos = phones_masking(
            xs_pad=speech_pad,
            src_mask=speech_mask,
            align_start=align_start,
            align_end=align_end,
            align_start_lens=align_start_lengths,
            mlm_prob=mlm_prob,
            mean_phn_span=mean_phn_span,
            span_bdy=span_bdy)
        text_masked_pos = paddle.zeros(paddle.shape(text_pad))

    speech_seg_pos, text_seg_pos = get_seg_pos(
        speech_pad=speech_pad,
        text_pad=text_pad,
        align_start=align_start,
        align_end=align_end,
        align_start_lens=align_start_lengths,
        seg_emb=seg_emb)

    batch = {
        "text": text,
        "speech": speech,
        # need to generate
        "masked_pos": masked_pos,
        "speech_mask": speech_mask,
        "text_mask": text_mask,
        "speech_seg_pos": speech_seg_pos,
        "text_seg_pos": text_seg_pos,
        "text_masked_pos": text_masked_pos
    }

    return batch


def tacotron2_single_spk_batch_fn(examples):
    # fields = ["text", "text_lengths", "speech", "speech_lengths"]
    text = [np.array(item["text"], dtype=np.int64) for item in examples]
    speech = [np.array(item["speech"], dtype=np.float32) for item in examples]
    text_lengths = [
        np.array(item["text_lengths"], dtype=np.int64) for item in examples
    ]
    speech_lengths = [
        np.array(item["speech_lengths"], dtype=np.int64) for item in examples
    ]

    text = batch_sequences(text)
    speech = batch_sequences(speech)

    # convert each batch to paddle.Tensor
    text = paddle.to_tensor(text)
    speech = paddle.to_tensor(speech)
    text_lengths = paddle.to_tensor(text_lengths)
    speech_lengths = paddle.to_tensor(speech_lengths)

    batch = {
        "text": text,
        "text_lengths": text_lengths,
        "speech": speech,
        "speech_lengths": speech_lengths,
    }
    return batch


def tacotron2_multi_spk_batch_fn(examples):
    # fields = ["text", "text_lengths", "speech", "speech_lengths"]
    text = [np.array(item["text"], dtype=np.int64) for item in examples]
    speech = [np.array(item["speech"], dtype=np.float32) for item in examples]
    text_lengths = [
        np.array(item["text_lengths"], dtype=np.int64) for item in examples
    ]
    speech_lengths = [
        np.array(item["speech_lengths"], dtype=np.int64) for item in examples
    ]

    text = batch_sequences(text)
    speech = batch_sequences(speech)

    # convert each batch to paddle.Tensor
    text = paddle.to_tensor(text)
    speech = paddle.to_tensor(speech)
    text_lengths = paddle.to_tensor(text_lengths)
    speech_lengths = paddle.to_tensor(speech_lengths)

    batch = {
        "text": text,
        "text_lengths": text_lengths,
        "speech": speech,
        "speech_lengths": speech_lengths,
    }
    # spk_emb has a higher priority than spk_id
    if "spk_emb" in examples[0]:
        spk_emb = [
            np.array(item["spk_emb"], dtype=np.float32) for item in examples
        ]
        spk_emb = batch_sequences(spk_emb)
        spk_emb = paddle.to_tensor(spk_emb)
        batch["spk_emb"] = spk_emb
    elif "spk_id" in examples[0]:
        spk_id = [np.array(item["spk_id"], dtype=np.int64) for item in examples]
        spk_id = paddle.to_tensor(spk_id)
        batch["spk_id"] = spk_id
    return batch


def speedyspeech_single_spk_batch_fn(examples):
    # fields = ["phones", "tones", "num_phones", "num_frames", "feats", "durations"]
    phones = [np.array(item["phones"], dtype=np.int64) for item in examples]
    tones = [np.array(item["tones"], dtype=np.int64) for item in examples]
    feats = [np.array(item["feats"], dtype=np.float32) for item in examples]
    durations = [
        np.array(item["durations"], dtype=np.int64) for item in examples
    ]
    num_phones = [
        np.array(item["num_phones"], dtype=np.int64) for item in examples
    ]
    num_frames = [
        np.array(item["num_frames"], dtype=np.int64) for item in examples
    ]

    phones = batch_sequences(phones)
    tones = batch_sequences(tones)
    feats = batch_sequences(feats)
    durations = batch_sequences(durations)

    # convert each batch to paddle.Tensor
    phones = paddle.to_tensor(phones)
    tones = paddle.to_tensor(tones)
    feats = paddle.to_tensor(feats)
    durations = paddle.to_tensor(durations)
    num_phones = paddle.to_tensor(num_phones)
    num_frames = paddle.to_tensor(num_frames)
    batch = {
        "phones": phones,
        "tones": tones,
        "num_phones": num_phones,
        "num_frames": num_frames,
        "feats": feats,
        "durations": durations,
    }
    return batch


def speedyspeech_multi_spk_batch_fn(examples):
    # fields = ["phones", "tones", "num_phones", "num_frames", "feats", "durations", "spk_id"]
    phones = [np.array(item["phones"], dtype=np.int64) for item in examples]
    tones = [np.array(item["tones"], dtype=np.int64) for item in examples]
    feats = [np.array(item["feats"], dtype=np.float32) for item in examples]
    durations = [
        np.array(item["durations"], dtype=np.int64) for item in examples
    ]
    num_phones = [
        np.array(item["num_phones"], dtype=np.int64) for item in examples
    ]
    num_frames = [
        np.array(item["num_frames"], dtype=np.int64) for item in examples
    ]

    phones = batch_sequences(phones)
    tones = batch_sequences(tones)
    feats = batch_sequences(feats)
    durations = batch_sequences(durations)

    # convert each batch to paddle.Tensor
    phones = paddle.to_tensor(phones)
    tones = paddle.to_tensor(tones)
    feats = paddle.to_tensor(feats)
    durations = paddle.to_tensor(durations)
    num_phones = paddle.to_tensor(num_phones)
    num_frames = paddle.to_tensor(num_frames)
    batch = {
        "phones": phones,
        "tones": tones,
        "num_phones": num_phones,
        "num_frames": num_frames,
        "feats": feats,
        "durations": durations,
    }
    if "spk_id" in examples[0]:
        spk_id = [np.array(item["spk_id"], dtype=np.int64) for item in examples]
        spk_id = paddle.to_tensor(spk_id)
        batch["spk_id"] = spk_id
    return batch


def fastspeech2_single_spk_batch_fn(examples):
    # fields = ["text", "text_lengths", "speech", "speech_lengths", "durations", "pitch", "energy"]
    text = [np.array(item["text"], dtype=np.int64) for item in examples]
    speech = [np.array(item["speech"], dtype=np.float32) for item in examples]
    pitch = [np.array(item["pitch"], dtype=np.float32) for item in examples]
    energy = [np.array(item["energy"], dtype=np.float32) for item in examples]
    durations = [
        np.array(item["durations"], dtype=np.int64) for item in examples
    ]

    text_lengths = [
        np.array(item["text_lengths"], dtype=np.int64) for item in examples
    ]
    speech_lengths = [
        np.array(item["speech_lengths"], dtype=np.int64) for item in examples
    ]

    text = batch_sequences(text)
    pitch = batch_sequences(pitch)
    speech = batch_sequences(speech)
    durations = batch_sequences(durations)
    energy = batch_sequences(energy)

    # convert each batch to paddle.Tensor
    text = paddle.to_tensor(text)
    pitch = paddle.to_tensor(pitch)
    speech = paddle.to_tensor(speech)
    durations = paddle.to_tensor(durations)
    energy = paddle.to_tensor(energy)
    text_lengths = paddle.to_tensor(text_lengths)
    speech_lengths = paddle.to_tensor(speech_lengths)

    batch = {
        "text": text,
        "text_lengths": text_lengths,
        "durations": durations,
        "speech": speech,
        "speech_lengths": speech_lengths,
        "pitch": pitch,
        "energy": energy
    }
    return batch


def fastspeech2_multi_spk_batch_fn(examples):
    # fields = ["text", "text_lengths", "speech", "speech_lengths", "durations", "pitch", "energy", "spk_id"/"spk_emb"]
    text = [np.array(item["text"], dtype=np.int64) for item in examples]
    speech = [np.array(item["speech"], dtype=np.float32) for item in examples]
    pitch = [np.array(item["pitch"], dtype=np.float32) for item in examples]
    energy = [np.array(item["energy"], dtype=np.float32) for item in examples]
    durations = [
        np.array(item["durations"], dtype=np.int64) for item in examples
    ]
    text_lengths = [
        np.array(item["text_lengths"], dtype=np.int64) for item in examples
    ]
    speech_lengths = [
        np.array(item["speech_lengths"], dtype=np.int64) for item in examples
    ]

    text = batch_sequences(text)
    pitch = batch_sequences(pitch)
    speech = batch_sequences(speech)
    durations = batch_sequences(durations)
    energy = batch_sequences(energy)

    # convert each batch to paddle.Tensor
    text = paddle.to_tensor(text)
    pitch = paddle.to_tensor(pitch)
    speech = paddle.to_tensor(speech)
    durations = paddle.to_tensor(durations)
    energy = paddle.to_tensor(energy)
    text_lengths = paddle.to_tensor(text_lengths)
    speech_lengths = paddle.to_tensor(speech_lengths)

    batch = {
        "text": text,
        "text_lengths": text_lengths,
        "durations": durations,
        "speech": speech,
        "speech_lengths": speech_lengths,
        "pitch": pitch,
        "energy": energy
    }
    # spk_emb has a higher priority than spk_id
    if "spk_emb" in examples[0]:
        spk_emb = [
            np.array(item["spk_emb"], dtype=np.float32) for item in examples
        ]
        spk_emb = batch_sequences(spk_emb)
        spk_emb = paddle.to_tensor(spk_emb)
        batch["spk_emb"] = spk_emb
    elif "spk_id" in examples[0]:
        spk_id = [np.array(item["spk_id"], dtype=np.int64) for item in examples]
        spk_id = paddle.to_tensor(spk_id)
        batch["spk_id"] = spk_id
    return batch


def diffsinger_single_spk_batch_fn(examples):
    # fields = ["text", "note", "note_dur", "is_slur", "text_lengths", \
    # "speech", "speech_lengths", "durations", "pitch", "energy"]
    text = [np.array(item["text"], dtype=np.int64) for item in examples]
    note = [np.array(item["note"], dtype=np.int64) for item in examples]
    note_dur = [
        np.array(item["note_dur"], dtype=np.float32) for item in examples
    ]
    is_slur = [np.array(item["is_slur"], dtype=np.int64) for item in examples]
    speech = [np.array(item["speech"], dtype=np.float32) for item in examples]
    pitch = [np.array(item["pitch"], dtype=np.float32) for item in examples]
    energy = [np.array(item["energy"], dtype=np.float32) for item in examples]
    durations = [
        np.array(item["durations"], dtype=np.int64) for item in examples
    ]

    text_lengths = [
        np.array(item["text_lengths"], dtype=np.int64) for item in examples
    ]
    speech_lengths = [
        np.array(item["speech_lengths"], dtype=np.int64) for item in examples
    ]

    text = batch_sequences(text)
    note = batch_sequences(note)
    note_dur = batch_sequences(note_dur)
    is_slur = batch_sequences(is_slur)
    pitch = batch_sequences(pitch)
    speech = batch_sequences(speech)
    durations = batch_sequences(durations)
    energy = batch_sequences(energy)

    # convert each batch to paddle.Tensor
    text = paddle.to_tensor(text)
    note = paddle.to_tensor(note)
    note_dur = paddle.to_tensor(note_dur)
    is_slur = paddle.to_tensor(is_slur)
    pitch = paddle.to_tensor(pitch)
    speech = paddle.to_tensor(speech)
    durations = paddle.to_tensor(durations)
    energy = paddle.to_tensor(energy)
    text_lengths = paddle.to_tensor(text_lengths)
    speech_lengths = paddle.to_tensor(speech_lengths)

    batch = {
        "text": text,
        "note": note,
        "note_dur": note_dur,
        "is_slur": is_slur,
        "text_lengths": text_lengths,
        "durations": durations,
        "speech": speech,
        "speech_lengths": speech_lengths,
        "pitch": pitch,
        "energy": energy
    }
    return batch


def diffsinger_multi_spk_batch_fn(examples):
    # fields = ["text", "note", "note_dur", "is_slur", "text_lengths", "speech", \
    # "speech_lengths", "durations", "pitch", "energy", "spk_id"/"spk_emb"]
    text = [np.array(item["text"], dtype=np.int64) for item in examples]
    note = [np.array(item["note"], dtype=np.int64) for item in examples]
    note_dur = [
        np.array(item["note_dur"], dtype=np.float32) for item in examples
    ]
    is_slur = [np.array(item["is_slur"], dtype=np.int64) for item in examples]
    speech = [np.array(item["speech"], dtype=np.float32) for item in examples]
    pitch = [np.array(item["pitch"], dtype=np.float32) for item in examples]
    energy = [np.array(item["energy"], dtype=np.float32) for item in examples]
    durations = [
        np.array(item["durations"], dtype=np.int64) for item in examples
    ]
    text_lengths = [
        np.array(item["text_lengths"], dtype=np.int64) for item in examples
    ]
    speech_lengths = [
        np.array(item["speech_lengths"], dtype=np.int64) for item in examples
    ]

    text = batch_sequences(text)
    note = batch_sequences(note)
    note_dur = batch_sequences(note_dur)
    is_slur = batch_sequences(is_slur)
    pitch = batch_sequences(pitch)
    speech = batch_sequences(speech)
    durations = batch_sequences(durations)
    energy = batch_sequences(energy)

    # convert each batch to paddle.Tensor
    text = paddle.to_tensor(text)
    note = paddle.to_tensor(note)
    note_dur = paddle.to_tensor(note_dur)
    is_slur = paddle.to_tensor(is_slur)
    pitch = paddle.to_tensor(pitch)
    speech = paddle.to_tensor(speech)
    durations = paddle.to_tensor(durations)
    energy = paddle.to_tensor(energy)
    text_lengths = paddle.to_tensor(text_lengths)
    speech_lengths = paddle.to_tensor(speech_lengths)

    batch = {
        "text": text,
        "note": note,
        "note_dur": note_dur,
        "is_slur": is_slur,
        "text_lengths": text_lengths,
        "durations": durations,
        "speech": speech,
        "speech_lengths": speech_lengths,
        "pitch": pitch,
        "energy": energy
    }
    # spk_emb has a higher priority than spk_id
    if "spk_emb" in examples[0]:
        spk_emb = [
            np.array(item["spk_emb"], dtype=np.float32) for item in examples
        ]
        spk_emb = batch_sequences(spk_emb)
        spk_emb = paddle.to_tensor(spk_emb)
        batch["spk_emb"] = spk_emb
    elif "spk_id" in examples[0]:
        spk_id = [np.array(item["spk_id"], dtype=np.int64) for item in examples]
        spk_id = paddle.to_tensor(spk_id)
        batch["spk_id"] = spk_id
    return batch


def transformer_single_spk_batch_fn(examples):
    # fields = ["text", "text_lengths", "speech", "speech_lengths"]
    text = [np.array(item["text"], dtype=np.int64) for item in examples]
    speech = [np.array(item["speech"], dtype=np.float32) for item in examples]
    text_lengths = [
        np.array(item["text_lengths"], dtype=np.int64) for item in examples
    ]
    speech_lengths = [
        np.array(item["speech_lengths"], dtype=np.int64) for item in examples
    ]

    text = batch_sequences(text)
    speech = batch_sequences(speech)

    # convert each batch to paddle.Tensor
    text = paddle.to_tensor(text)
    speech = paddle.to_tensor(speech)
    text_lengths = paddle.to_tensor(text_lengths)
    speech_lengths = paddle.to_tensor(speech_lengths)

    batch = {
        "text": text,
        "text_lengths": text_lengths,
        "speech": speech,
        "speech_lengths": speech_lengths,
    }
    return batch


def vits_single_spk_batch_fn(examples):
    """
    Returns:
        Dict[str, Any]:
            - text (Tensor): Text index tensor (B, T_text).
            - text_lengths (Tensor): Text length tensor (B,).
            - feats (Tensor): Feature tensor (B, T_feats, aux_channels).
            - feats_lengths (Tensor): Feature length tensor (B,).
            - speech (Tensor): Speech waveform tensor (B, T_wav).

    """
    # fields = ["text", "text_lengths", "feats", "feats_lengths", "speech"]
    text = [np.array(item["text"], dtype=np.int64) for item in examples]
    feats = [np.array(item["feats"], dtype=np.float32) for item in examples]
    speech = [np.array(item["wave"], dtype=np.float32) for item in examples]
    text_lengths = [
        np.array(item["text_lengths"], dtype=np.int64) for item in examples
    ]
    feats_lengths = [
        np.array(item["feats_lengths"], dtype=np.int64) for item in examples
    ]

    text = batch_sequences(text)
    feats = batch_sequences(feats)
    speech = batch_sequences(speech)

    # convert each batch to paddle.Tensor
    text = paddle.to_tensor(text)
    feats = paddle.to_tensor(feats)
    text_lengths = paddle.to_tensor(text_lengths)
    feats_lengths = paddle.to_tensor(feats_lengths)

    batch = {
        "text": text,
        "text_lengths": text_lengths,
        "feats": feats,
        "feats_lengths": feats_lengths,
        "speech": speech
    }
    return batch


def vits_multi_spk_batch_fn(examples):
    """
    Returns:
        Dict[str, Any]:
            - text (Tensor): Text index tensor (B, T_text).
            - text_lengths (Tensor): Text length tensor (B,).
            - feats (Tensor): Feature tensor (B, T_feats, aux_channels).
            - feats_lengths (Tensor): Feature length tensor (B,).
            - speech (Tensor): Speech waveform tensor (B, T_wav).
            - spk_id (Optional[Tensor]): Speaker index tensor (B,) or (B, 1).
            - spk_emb (Optional[Tensor]): Speaker embedding tensor (B, spk_embed_dim).
    """
    # fields = ["text", "text_lengths", "feats", "feats_lengths", "speech", "spk_id"/"spk_emb"]
    text = [np.array(item["text"], dtype=np.int64) for item in examples]
    feats = [np.array(item["feats"], dtype=np.float32) for item in examples]
    speech = [np.array(item["wave"], dtype=np.float32) for item in examples]
    text_lengths = [
        np.array(item["text_lengths"], dtype=np.int64) for item in examples
    ]
    feats_lengths = [
        np.array(item["feats_lengths"], dtype=np.int64) for item in examples
    ]

    text = batch_sequences(text)
    feats = batch_sequences(feats)
    speech = batch_sequences(speech)

    # convert each batch to paddle.Tensor
    text = paddle.to_tensor(text)
    feats = paddle.to_tensor(feats)
    text_lengths = paddle.to_tensor(text_lengths)
    feats_lengths = paddle.to_tensor(feats_lengths)

    batch = {
        "text": text,
        "text_lengths": text_lengths,
        "feats": feats,
        "feats_lengths": feats_lengths,
        "speech": speech
    }
    # spk_emb has a higher priority than spk_id
    if "spk_emb" in examples[0]:
        spk_emb = [
            np.array(item["spk_emb"], dtype=np.float32) for item in examples
        ]
        spk_emb = batch_sequences(spk_emb)
        spk_emb = paddle.to_tensor(spk_emb)
        batch["spk_emb"] = spk_emb
    elif "spk_id" in examples[0]:
        spk_id = [np.array(item["spk_id"], dtype=np.int64) for item in examples]
        spk_id = paddle.to_tensor(spk_id)
        batch["spk_id"] = spk_id
    return batch


<<<<<<< HEAD
def jets_single_spk_batch_fn(examples):
    """
    Returns:
        Dict[str, Any]:
            - text (Tensor): Text index tensor (B, T_text).
            - text_lengths (Tensor): Text length tensor (B,).
            - feats (Tensor): Feature tensor (B, T_feats, aux_channels).
            - feats_lengths (Tensor): Feature length tensor (B,).
            - durations (Tensor): Feature tensor (B, T_text,).
            - durations_lengths (Tensor): Durations length tensor (B,).
            - pitch (Tensor): Feature tensor (B, pitch_length,).
            - energy (Tensor): Feature tensor (B, energy_length,).
            - speech (Tensor): Speech waveform tensor (B, T_wav).

    """
    # fields = ["text", "text_lengths", "feats", "feats_lengths", "durations", "pitch", "energy", "speech"]
    text = [np.array(item["text"], dtype=np.int64) for item in examples]
    feats = [np.array(item["feats"], dtype=np.float32) for item in examples]
    durations = [
        np.array(item["durations"], dtype=np.int64) for item in examples
    ]
    pitch = [np.array(item["pitch"], dtype=np.float32) for item in examples]
    energy = [np.array(item["energy"], dtype=np.float32) for item in examples]
    speech = [np.array(item["wave"], dtype=np.float32) for item in examples]

    text_lengths = [
        np.array(item["text_lengths"], dtype=np.int64) for item in examples
    ]
    feats_lengths = [
        np.array(item["feats_lengths"], dtype=np.int64) for item in examples
    ]

    text = batch_sequences(text)
    feats = batch_sequences(feats)
    durations = batch_sequences(durations)
    pitch = batch_sequences(pitch)
    energy = batch_sequences(energy)
    speech = batch_sequences(speech)

    # convert each batch to paddle.Tensor
    text = paddle.to_tensor(text)
    feats = paddle.to_tensor(feats)
    durations = paddle.to_tensor(durations)
    pitch = paddle.to_tensor(pitch)
    energy = paddle.to_tensor(energy)
    text_lengths = paddle.to_tensor(text_lengths)
    feats_lengths = paddle.to_tensor(feats_lengths)

    batch = {
        "text": text,
        "text_lengths": text_lengths,
        "feats": feats,
        "feats_lengths": feats_lengths,
        "durations": durations,
        "durations_lengths": text_lengths,
        "pitch": pitch,
        "energy": energy,
        "speech": speech,
    }
    return batch


def jets_multi_spk_batch_fn(examples):
    """
    Returns:
        Dict[str, Any]:
            - text (Tensor): Text index tensor (B, T_text).
            - text_lengths (Tensor): Text length tensor (B,).
            - feats (Tensor): Feature tensor (B, T_feats, aux_channels).
            - feats_lengths (Tensor): Feature length tensor (B,).
            - durations (Tensor): Feature tensor (B, T_text,).
            - durations_lengths (Tensor): Durations length tensor (B,).
            - pitch (Tensor): Feature tensor (B, pitch_length,).
            - energy (Tensor): Feature tensor (B, energy_length,).
            - speech (Tensor): Speech waveform tensor (B, T_wav).
            - spk_id (Optional[Tensor]): Speaker index tensor (B,) or (B, 1).
            - spk_emb (Optional[Tensor]): Speaker embedding tensor (B, spk_embed_dim).
    """
    # fields = ["text", "text_lengths", "feats", "feats_lengths", "durations", "pitch", "energy", "speech", "spk_id"/"spk_emb"]
    text = [np.array(item["text"], dtype=np.int64) for item in examples]
    feats = [np.array(item["feats"], dtype=np.float32) for item in examples]
    durations = [
        np.array(item["durations"], dtype=np.int64) for item in examples
    ]
    pitch = [np.array(item["pitch"], dtype=np.float32) for item in examples]
    energy = [np.array(item["energy"], dtype=np.float32) for item in examples]
    speech = [np.array(item["wave"], dtype=np.float32) for item in examples]
    text_lengths = [
        np.array(item["text_lengths"], dtype=np.int64) for item in examples
    ]
    feats_lengths = [
        np.array(item["feats_lengths"], dtype=np.int64) for item in examples
    ]

    text = batch_sequences(text)
    feats = batch_sequences(feats)
    durations = batch_sequences(durations)
    pitch = batch_sequences(pitch)
    energy = batch_sequences(energy)
    speech = batch_sequences(speech)

    # convert each batch to paddle.Tensor
    text = paddle.to_tensor(text)
    feats = paddle.to_tensor(feats)
    durations = paddle.to_tensor(durations)
    pitch = paddle.to_tensor(pitch)
    energy = paddle.to_tensor(energy)
    text_lengths = paddle.to_tensor(text_lengths)
    feats_lengths = paddle.to_tensor(feats_lengths)

    batch = {
        "text": text,
        "text_lengths": text_lengths,
        "feats": feats,
        "feats_lengths": feats_lengths,
        "durations": durations,
        "durations_lengths": text_lengths,
        "pitch": pitch,
        "energy": energy,
        "speech": speech,
    }
    # spk_emb has a higher priority than spk_id
    if "spk_emb" in examples[0]:
        spk_emb = [
            np.array(item["spk_emb"], dtype=np.float32) for item in examples
        ]
        spk_emb = batch_sequences(spk_emb)
        spk_emb = paddle.to_tensor(spk_emb)
        batch["spk_emb"] = spk_emb
    elif "spk_id" in examples[0]:
        spk_id = [np.array(item["spk_id"], dtype=np.int64) for item in examples]
        spk_id = paddle.to_tensor(spk_id)
        batch["spk_id"] = spk_id
    return batch

# 未完成
def starganv2_vc_batch_fn(examples):
    batch = {
        "x_real": None,
        "y_org": None,
        "x_ref": None,
        "x_ref2": None,
        "y_trg": None,
        "z_trg": None,
        "z_trg2": None,
    }
    return batch
=======
# 因为要传参数，所以需要额外构建
def build_starganv2_vc_collate_fn(latent_dim: int=16, max_mel_length: int=192):

    return StarGANv2VCCollateFn(
        latent_dim=latent_dim, max_mel_length=max_mel_length)


class StarGANv2VCCollateFn:
    """Functor class of common_collate_fn()"""

    def __init__(self, latent_dim: int=16, max_mel_length: int=192):
        self.latent_dim = latent_dim
        self.max_mel_length = max_mel_length

    def random_clip(self, mel: np.array):
        # [80, T]
        mel_length = mel.shape[1]
        if mel_length > self.max_mel_length:
            random_start = np.random.randint(0,
                                             mel_length - self.max_mel_length)
            mel = mel[:, random_start:random_start + self.max_mel_length]
        return mel

    def __call__(self, exmaples):
        return self.starganv2_vc_batch_fn(exmaples)

    def starganv2_vc_batch_fn(self, examples):
        batch_size = len(examples)

        label = [np.array(item["label"], dtype=np.int64) for item in examples]
        ref_label = [
            np.array(item["ref_label"], dtype=np.int64) for item in examples
        ]

        # 需要对 mel 进行裁剪
        mel = [self.random_clip(item["mel"]) for item in examples]
        ref_mel = [self.random_clip(item["ref_mel"]) for item in examples]
        ref_mel_2 = [self.random_clip(item["ref_mel_2"]) for item in examples]

        mel = batch_sequences(mel)
        ref_mel = batch_sequences(ref_mel)
        ref_mel_2 = batch_sequences(ref_mel_2)

        # convert each batch to paddle.Tensor
        # (B,)
        label = paddle.to_tensor(label)
        ref_label = paddle.to_tensor(ref_label)
        # [B, 80, T] -> [B, 1, 80, T]
        mel = paddle.to_tensor(mel)
        ref_mel = paddle.to_tensor(ref_mel)
        ref_mel_2 = paddle.to_tensor(ref_mel_2)

        z_trg = paddle.randn(batch_size, self.latent_dim)
        z_trg2 = paddle.randn(batch_size, self.latent_dim)

        batch = {
            "x_real": mels,
            "y_org": labels,
            "x_ref": ref_mels,
            "x_ref2": ref_mels_2,
            "y_trg": ref_labels,
            "z_trg": z_trg,
            "z_trg2": z_trg2
        }

        return batch
>>>>>>> bd0d69ca


# for PaddleSlim
def fastspeech2_single_spk_batch_fn_static(examples):
    text = [np.array(item["text"], dtype=np.int64) for item in examples]
    text = np.array(text)
    # do not need batch axis in infer
    text = text[0]
    batch = {
        "text": text,
    }
    return batch


def fastspeech2_multi_spk_batch_fn_static(examples):
    text = [np.array(item["text"], dtype=np.int64) for item in examples]
    text = np.array(text)
    text = text[0]
    batch = {
        "text": text,
    }
    if "spk_id" in examples[0]:
        spk_id = [np.array(item["spk_id"], dtype=np.int64) for item in examples]
        spk_id = np.array(spk_id)
        spk_id = spk_id[0]
        batch["spk_id"] = spk_id
    if "spk_emb" in examples[0]:
        spk_emb = [
            np.array(item["spk_emb"], dtype=np.float32) for item in examples
        ]
        spk_emb = np.array(spk_emb)
        spk_emb = spk_id[spk_emb]
        batch["spk_emb"] = spk_emb
    return batch


def speedyspeech_single_spk_batch_fn_static(examples):
    phones = [np.array(item["phones"], dtype=np.int64) for item in examples]
    tones = [np.array(item["tones"], dtype=np.int64) for item in examples]
    phones = np.array(phones)
    tones = np.array(tones)
    phones = phones[0]
    tones = tones[0]
    batch = {
        "phones": phones,
        "tones": tones,
    }
    return batch


def speedyspeech_multi_spk_batch_fn_static(examples):
    phones = [np.array(item["phones"], dtype=np.int64) for item in examples]
    tones = [np.array(item["tones"], dtype=np.int64) for item in examples]
    phones = np.array(phones)
    tones = np.array(tones)
    phones = phones[0]
    tones = tones[0]
    batch = {
        "phones": phones,
        "tones": tones,
    }
    if "spk_id" in examples[0]:
        spk_id = [np.array(item["spk_id"], dtype=np.int64) for item in examples]
        spk_id = np.array(spk_id)
        spk_id = spk_id[0]
        batch["spk_id"] = spk_id
    return batch<|MERGE_RESOLUTION|>--- conflicted
+++ resolved
@@ -669,7 +669,6 @@
     return batch
 
 
-<<<<<<< HEAD
 def jets_single_spk_batch_fn(examples):
     """
     Returns:
@@ -805,19 +804,7 @@
         batch["spk_id"] = spk_id
     return batch
 
-# 未完成
-def starganv2_vc_batch_fn(examples):
-    batch = {
-        "x_real": None,
-        "y_org": None,
-        "x_ref": None,
-        "x_ref2": None,
-        "y_trg": None,
-        "z_trg": None,
-        "z_trg2": None,
-    }
-    return batch
-=======
+
 # 因为要传参数，所以需要额外构建
 def build_starganv2_vc_collate_fn(latent_dim: int=16, max_mel_length: int=192):
 
@@ -884,7 +871,6 @@
         }
 
         return batch
->>>>>>> bd0d69ca
 
 
 # for PaddleSlim
