# Copyright (c) 2021 PaddlePaddle Authors. All Rights Reserved.
# Copyright 2019 Mobvoi Inc. All Rights Reserved.
#
# Licensed under the Apache License, Version 2.0 (the "License");
# you may not use this file except in compliance with the License.
# You may obtain a copy of the License at
#
#     http://www.apache.org/licenses/LICENSE-2.0
#
# Unless required by applicable law or agreed to in writing, software
# distributed under the License is distributed on an "AS IS" BASIS,
# WITHOUT WARRANTIES OR CONDITIONS OF ANY KIND, either express or implied.
# See the License for the specific language governing permissions and
# limitations under the License.
# Modified from wenet(https://github.com/wenet-e2e/wenet)
"""ConvolutionModule definition."""
from typing import Tuple

import paddle
from paddle import nn
from typeguard import check_argument_types

from paddlespeech.s2t.modules.align import BatchNorm1D
from paddlespeech.s2t.modules.align import Conv1D
from paddlespeech.s2t.modules.align import LayerNorm
from paddlespeech.s2t.utils.log import Log

logger = Log(__name__).getlog()

__all__ = ['ConvolutionModule']


class ConvolutionModule(nn.Layer):
    """ConvolutionModule in Conformer model."""

    def __init__(self,
                 channels: int,
                 kernel_size: int=15,
                 activation: nn.Layer=nn.ReLU(),
                 norm: str="batch_norm",
                 causal: bool=False,
                 bias: bool=True):
        """Construct an ConvolutionModule object.
        Args:
            channels (int): The number of channels of conv layers.
            kernel_size (int): Kernel size of conv layers.
            activation (nn.Layer): Activation Layer.
            norm (str): Normalization type, 'batch_norm' or 'layer_norm'
            causal (bool): Whether use causal convolution or not
            bias (bool): Whether Conv with bias or not
        """
        assert check_argument_types()
        super().__init__()
        self.pointwise_conv1 = Conv1D(
            channels,
            2 * channels,
            kernel_size=1,
            stride=1,
            padding=0,
            bias_attr=None
            if bias else False,  # None for True, using bias as default config
        )

        # self.lorder is used to distinguish if it's a causal convolution,
        # if self.lorder > 0:
        #    it's a causal convolution, the input will be padded with
        #    `self.lorder` frames on the left in forward (causal conv impl).
        # else: it's a symmetrical convolution
        if causal:
            padding = 0
            self.lorder = kernel_size - 1
        else:
            # kernel_size should be an odd number for none causal convolution
            assert (kernel_size - 1) % 2 == 0
            padding = (kernel_size - 1) // 2
            self.lorder = 0

        self.depthwise_conv = Conv1D(
            channels,
            channels,
            kernel_size,
            stride=1,
            padding=padding,
            groups=channels,
            bias_attr=None
            if bias else False,  # None for True, using bias as default config
        )

        assert norm in ['batch_norm', 'layer_norm']
        if norm == "batch_norm":
            self.use_layer_norm = False
            self.norm = BatchNorm1D(channels)
        else:
            self.use_layer_norm = True
            self.norm = LayerNorm(channels)

        self.pointwise_conv2 = Conv1D(
            channels,
            channels,
            kernel_size=1,
            stride=1,
            padding=0,
            bias_attr=None
            if bias else False,  # None for True, using bias as default config
        )
        self.activation = activation

    def forward(
            self,
            x: paddle.Tensor,
<<<<<<< HEAD
            mask_pad: paddle.Tensor=paddle.ones([0, 0, 0], dtype=paddle.bool),
            cache: paddle.Tensor=paddle.zeros([0, 0, 0]),
=======
            mask_pad: paddle.Tensor,  # paddle.ones([0,0,0], dtype=paddle.bool)
            cache: paddle.Tensor  # paddle.zeros([0,0,0,0])
>>>>>>> 0b544ee8
    ) -> Tuple[paddle.Tensor, paddle.Tensor]:
        """Compute convolution module.
        Args:
            x (paddle.Tensor): Input tensor (#batch, time, channels).
            mask_pad (paddle.Tensor): used for batch padding (#batch, 1, time),
                (0, 0, 0) means fake mask.
            cache (paddle.Tensor): left context cache, it is only
                used in causal convolution (#batch, channels, cache_t),
                (0, 0, 0) meas fake cache.
        Returns:
            paddle.Tensor: Output tensor (#batch, time, channels).
            paddle.Tensor: Output cache tensor (#batch, channels, time')
        """
        # exchange the temporal dimension and the feature dimension
        x = x.transpose([0, 2, 1])  # [B, C, T]

        # mask batch padding
        if paddle.shape(mask_pad)[2] > 0:  # time > 0
            x = x.masked_fill(mask_pad, 0.0)

        if self.lorder > 0:
            if paddle.shape(cache)[2] == 0:  # cache_t == 0
                x = nn.functional.pad(
                    x, [self.lorder, 0], 'constant', 0.0, data_format='NCL')
            else:
                assert cache.shape[0] == x.shape[0]  # B
                assert cache.shape[1] == x.shape[1]  # C
                x = paddle.concat((cache, x), axis=2)

            assert (x.shape[2] > self.lorder)
            new_cache = x[:, :, -self.lorder:]  #[B, C, T]
        else:
            # It's better we just return None if no cache is requried,
            # However, for JIT export, here we just fake one tensor instead of
            # None.
            new_cache = paddle.zeros([0, 0, 0], dtype=x.dtype)

        # GLU mechanism
        x = self.pointwise_conv1(x)  # (batch, 2*channel, dim)
        x = nn.functional.glu(x, axis=1)  # (batch, channel, dim)

        # 1D Depthwise Conv
        x = self.depthwise_conv(x)
        if self.use_layer_norm:
            x = x.transpose([0, 2, 1])  # [B, T, C]
        x = self.activation(self.norm(x))
        if self.use_layer_norm:
            x = x.transpose([0, 2, 1])  # [B, C, T]
        x = self.pointwise_conv2(x)

        # mask batch padding
        if paddle.shape(mask_pad)[2] > 0:  # time > 0
            x = x.masked_fill(mask_pad, 0.0)

        x = x.transpose([0, 2, 1])  # [B, T, C]
        return x, new_cache<|MERGE_RESOLUTION|>--- conflicted
+++ resolved
@@ -108,13 +108,8 @@
     def forward(
             self,
             x: paddle.Tensor,
-<<<<<<< HEAD
-            mask_pad: paddle.Tensor=paddle.ones([0, 0, 0], dtype=paddle.bool),
-            cache: paddle.Tensor=paddle.zeros([0, 0, 0]),
-=======
             mask_pad: paddle.Tensor,  # paddle.ones([0,0,0], dtype=paddle.bool)
             cache: paddle.Tensor  # paddle.zeros([0,0,0,0])
->>>>>>> 0b544ee8
     ) -> Tuple[paddle.Tensor, paddle.Tensor]:
         """Compute convolution module.
         Args:
