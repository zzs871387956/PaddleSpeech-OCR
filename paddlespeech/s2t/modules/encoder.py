# Copyright (c) 2021 PaddlePaddle Authors. All Rights Reserved.
# Copyright 2019 Mobvoi Inc. All Rights Reserved.
#
# Licensed under the Apache License, Version 2.0 (the "License");
# you may not use this file except in compliance with the License.
# You may obtain a copy of the License at
#
#     http://www.apache.org/licenses/LICENSE-2.0
#
# Unless required by applicable law or agreed to in writing, software
# distributed under the License is distributed on an "AS IS" BASIS,
# WITHOUT WARRANTIES OR CONDITIONS OF ANY KIND, either express or implied.
# See the License for the specific language governing permissions and
# limitations under the License.
# Modified from wenet(https://github.com/wenet-e2e/wenet)
"""Encoder definition."""
from typing import Tuple

import paddle
from paddle import nn
from typeguard import check_argument_types

from paddlespeech.s2t.modules.activation import get_activation
from paddlespeech.s2t.modules.align import LayerNorm
from paddlespeech.s2t.modules.attention import MultiHeadedAttention
from paddlespeech.s2t.modules.attention import RelPositionMultiHeadedAttention
from paddlespeech.s2t.modules.conformer_convolution import ConvolutionModule
from paddlespeech.s2t.modules.embedding import NoPositionalEncoding
from paddlespeech.s2t.modules.embedding import PositionalEncoding
from paddlespeech.s2t.modules.embedding import RelPositionalEncoding
from paddlespeech.s2t.modules.encoder_layer import ConformerEncoderLayer
from paddlespeech.s2t.modules.encoder_layer import TransformerEncoderLayer
from paddlespeech.s2t.modules.mask import add_optional_chunk_mask
from paddlespeech.s2t.modules.mask import make_non_pad_mask
from paddlespeech.s2t.modules.positionwise_feed_forward import PositionwiseFeedForward
from paddlespeech.s2t.modules.subsampling import Conv2dSubsampling4
from paddlespeech.s2t.modules.subsampling import Conv2dSubsampling6
from paddlespeech.s2t.modules.subsampling import Conv2dSubsampling8
from paddlespeech.s2t.modules.subsampling import LinearNoSubsampling
from paddlespeech.s2t.utils.log import Log

logger = Log(__name__).getlog()

__all__ = ["BaseEncoder", 'TransformerEncoder', "ConformerEncoder"]


class BaseEncoder(nn.Layer):
    def __init__(self,
                 input_size: int,
                 output_size: int=256,
                 attention_heads: int=4,
                 linear_units: int=2048,
                 num_blocks: int=6,
                 dropout_rate: float=0.1,
                 positional_dropout_rate: float=0.1,
                 attention_dropout_rate: float=0.0,
                 input_layer: str="conv2d",
                 pos_enc_layer_type: str="abs_pos",
                 normalize_before: bool=True,
                 concat_after: bool=False,
                 static_chunk_size: int=0,
                 use_dynamic_chunk: bool=False,
                 global_cmvn: paddle.nn.Layer=None,
                 use_dynamic_left_chunk: bool=False,
                 max_len: int=5000):
        """
        Args:
            input_size (int): input dim, d_feature
            output_size (int): dimension of attention, d_model
            attention_heads (int): the number of heads of multi head attention
            linear_units (int): the hidden units number of position-wise feed
                forward
            num_blocks (int): the number of encoder blocks
            dropout_rate (float): dropout rate
            attention_dropout_rate (float): dropout rate in attention
            positional_dropout_rate (float): dropout rate after adding
                positional encoding
            input_layer (str): input layer type.
                optional [linear, conv2d, conv2d6, conv2d8]
            pos_enc_layer_type (str): Encoder positional encoding layer type.
                opitonal [abs_pos, scaled_abs_pos, rel_pos, no_pos]
            normalize_before (bool):
                True: use layer_norm before each sub-block of a layer.
                False: use layer_norm after each sub-block of a layer.
            concat_after (bool): whether to concat attention layer's input
                and output.
                True: x -> x + linear(concat(x, att(x)))
                False: x -> x + att(x)
            static_chunk_size (int): chunk size for static chunk training and
                decoding
            use_dynamic_chunk (bool): whether use dynamic chunk size for
                training or not, You can only use fixed chunk(chunk_size > 0)
                or dyanmic chunk size(use_dynamic_chunk = True)
            global_cmvn (Optional[paddle.nn.Layer]): Optional GlobalCMVN layer
            use_dynamic_left_chunk (bool): whether use dynamic left chunk in
                dynamic chunk training
        """
        assert check_argument_types()
        super().__init__()
        self._output_size = output_size

        if pos_enc_layer_type == "abs_pos":
            pos_enc_class = PositionalEncoding
        elif pos_enc_layer_type == "rel_pos":
            pos_enc_class = RelPositionalEncoding
        elif pos_enc_layer_type == "no_pos":
            pos_enc_class = NoPositionalEncoding
        else:
            raise ValueError("unknown pos_enc_layer: " + pos_enc_layer_type)

        if input_layer == "linear":
            subsampling_class = LinearNoSubsampling
        elif input_layer == "conv2d":
            subsampling_class = Conv2dSubsampling4
        elif input_layer == "conv2d6":
            subsampling_class = Conv2dSubsampling6
        elif input_layer == "conv2d8":
            subsampling_class = Conv2dSubsampling8
        else:
            raise ValueError("unknown input_layer: " + input_layer)

        self.global_cmvn = global_cmvn
        self.embed = subsampling_class(
            idim=input_size,
            odim=output_size,
            dropout_rate=dropout_rate,
            pos_enc_class=pos_enc_class(
                d_model=output_size,
                dropout_rate=positional_dropout_rate,
                max_len=max_len), )

        self.normalize_before = normalize_before
        self.after_norm = LayerNorm(output_size, epsilon=1e-12)
        self.static_chunk_size = static_chunk_size
        self.use_dynamic_chunk = use_dynamic_chunk
        self.use_dynamic_left_chunk = use_dynamic_left_chunk

    def output_size(self) -> int:
        return self._output_size

    def forward(
            self,
            xs: paddle.Tensor,
            xs_lens: paddle.Tensor,
            decoding_chunk_size: int=0,
            num_decoding_left_chunks: int=-1,
    ) -> Tuple[paddle.Tensor, paddle.Tensor]:
        """Embed positions in tensor.
        Args:
            xs: padded input tensor (B, L, D)
            xs_lens: input length (B)
            decoding_chunk_size: decoding chunk size for dynamic chunk
                0: default for training, use random dynamic chunk.
                <0: for decoding, use full chunk.
                >0: for decoding, use fixed chunk size as set.
            num_decoding_left_chunks: number of left chunks, this is for decoding,
                the chunk size is decoding_chunk_size.
                >=0: use num_decoding_left_chunks
                <0: use all left chunks
        Returns:
            encoder output tensor, lens and mask
        """
        masks = make_non_pad_mask(xs_lens).unsqueeze(1)  # (B, 1, L)

        if self.global_cmvn is not None:
            xs = self.global_cmvn(xs)
        #TODO(Hui Zhang): self.embed(xs, masks, offset=0), stride_slice not support bool tensor
        xs, pos_emb, masks = self.embed(xs, masks.astype(xs.dtype), offset=0)
        #TODO(Hui Zhang): remove mask.astype, stride_slice not support bool tensor
        masks = masks.astype(paddle.bool)
        #TODO(Hui Zhang): mask_pad = ~masks
        mask_pad = masks.logical_not()
        chunk_masks = add_optional_chunk_mask(
            xs, masks, self.use_dynamic_chunk, self.use_dynamic_left_chunk,
            decoding_chunk_size, self.static_chunk_size,
            num_decoding_left_chunks)
        for layer in self.encoders:
            xs, chunk_masks, _, _ = layer(xs, chunk_masks, pos_emb, mask_pad,
                                          paddle.zeros([0, 0, 0, 0]),
                                          paddle.zeros([0, 0, 0, 0]))
        if self.normalize_before:
            xs = self.after_norm(xs)
        # Here we assume the mask is not changed in encoder layers, so just
        # return the masks before encoder layers, and the masks will be used
        # for cross attention with decoder later
        return xs, masks

    def forward_chunk(
            self,
            xs: paddle.Tensor,
            offset: int,
            required_cache_size: int,
<<<<<<< HEAD
            att_cache: paddle.Tensor=paddle.zeros([0, 0, 0, 0]),
            cnn_cache: paddle.Tensor=paddle.zeros([0, 0, 0, 0]),
            att_mask: paddle.Tensor=paddle.ones([0, 0, 0], dtype=paddle.bool),
=======
            att_cache: paddle.Tensor,  # paddle.zeros([0,0,0,0])
            cnn_cache: paddle.Tensor,  # paddle.zeros([0,0,0,0]),
            att_mask: paddle.Tensor,  # paddle.ones([0,0,0], dtype=paddle.bool)
>>>>>>> 0b544ee8
    ) -> Tuple[paddle.Tensor, paddle.Tensor, paddle.Tensor]:
        """ Forward just one chunk
        Args:
            xs (paddle.Tensor): chunk audio feat input, [B=1, T, D], where 
                `T==(chunk_size-1)*subsampling_rate + subsample.right_context + 1`
            offset (int): current offset in encoder output time stamp
            required_cache_size (int): cache size required for next chunk
                compuation
                >=0: actual cache size
                <0: means all history cache is required
            att_cache(paddle.Tensor): cache tensor for key & val in 
                transformer/conformer attention. Shape is 
                (elayers, head, cache_t1, d_k * 2), where`head * d_k == hidden-dim` 
                and `cache_t1 == chunk_size * num_decoding_left_chunks`.
            cnn_cache (paddle.Tensor): cache tensor for cnn_module in conformer, 
                (elayers, B=1, hidden-dim, cache_t2), where `cache_t2 == cnn.lorder - 1`
        Returns:
            paddle.Tensor: output of current input xs, (B=1, chunk_size, hidden-dim)
            paddle.Tensor: new attention cache required for next chunk, dyanmic shape 
                (elayers, head, T, d_k*2) depending on required_cache_size
            paddle.Tensor: new conformer cnn cache required for next chunk, with
                same shape as the original cnn_cache
        """
        assert xs.shape[0] == 1  # batch size must be one
        # tmp_masks is just for interface compatibility
        # TODO(Hui Zhang): stride_slice not support bool tensor
        # tmp_masks = paddle.ones([1, paddle.shape(xs)[1]], dtype=paddle.bool)
        tmp_masks = paddle.ones([1, xs.shape[1]], dtype=paddle.int32)
        tmp_masks = tmp_masks.unsqueeze(1)  #[B=1, C=1, T]

        if self.global_cmvn is not None:
            xs = self.global_cmvn(xs)

        # before embed, xs=(B, T, D1), pos_emb=(B=1, T, D)
        xs, pos_emb, _ = self.embed(xs, tmp_masks, offset=offset)
        # after embed, xs=(B=1, chunk_size, hidden-dim)

        elayers = paddle.shape(att_cache)[0]
        cache_t1 = paddle.shape(att_cache)[2]
        chunk_size = paddle.shape(xs)[1]
        attention_key_size = cache_t1 + chunk_size

        # only used when using `RelPositionMultiHeadedAttention`
        pos_emb = self.embed.position_encoding(
            offset=offset - cache_t1, size=attention_key_size)

        if required_cache_size < 0:
            next_cache_start = 0
        elif required_cache_size == 0:
            next_cache_start = attention_key_size
        else:
            next_cache_start = max(attention_key_size - required_cache_size, 0)

        r_att_cache = []
        r_cnn_cache = []
        for i, layer in enumerate(self.encoders):
            # att_cache[i:i+1] = (1, head, cache_t1, d_k*2)
            # cnn_cache[i:i+1] = (1, B=1, hidden-dim, cache_t2)
            xs, _, new_att_cache, new_cnn_cache = layer(
                xs,
                att_mask,
                pos_emb,
<<<<<<< HEAD
=======
                mask_pad=paddle.ones([0, 0, 0], dtype=paddle.bool),
>>>>>>> 0b544ee8
                att_cache=att_cache[i:i + 1] if elayers > 0 else att_cache,
                cnn_cache=cnn_cache[i:i + 1]
                if paddle.shape(cnn_cache)[0] > 0 else cnn_cache, )
            # new_att_cache = (1, head, attention_key_size, d_k*2)
            # new_cnn_cache = (B=1, hidden-dim, cache_t2)
            r_att_cache.append(new_att_cache[:, :, next_cache_start:, :])
            r_cnn_cache.append(new_cnn_cache.unsqueeze(0))  # add elayer dim

        if self.normalize_before:
            xs = self.after_norm(xs)

        # r_att_cache (elayers, head, T, d_k*2)
        # r_cnn_cache （elayers, B=1, hidden-dim, cache_t2)
        r_att_cache = paddle.concat(r_att_cache, axis=0)
        r_cnn_cache = paddle.concat(r_cnn_cache, axis=0)
        return xs, r_att_cache, r_cnn_cache

    def forward_chunk_by_chunk(
            self,
            xs: paddle.Tensor,
            decoding_chunk_size: int,
            num_decoding_left_chunks: int=-1,
    ) -> Tuple[paddle.Tensor, paddle.Tensor]:
        """ Forward input chunk by chunk with chunk_size like a streaming
            fashion
        Here we should pay special attention to computation cache in the
        streaming style forward chunk by chunk. Three things should be taken
        into account for computation in the current network:
            1. transformer/conformer encoder layers output cache
            2. convolution in conformer
            3. convolution in subsampling
        However, we don't implement subsampling cache for:
            1. We can control subsampling module to output the right result by
               overlapping input instead of cache left context, even though it
               wastes some computation, but subsampling only takes a very
               small fraction of computation in the whole model.
            2. Typically, there are several covolution layers with subsampling
               in subsampling module, it is tricky and complicated to do cache
               with different convolution layers with different subsampling
               rate.
            3. Currently, nn.Sequential is used to stack all the convolution
               layers in subsampling, we need to rewrite it to make it work
               with cache, which is not prefered.
        Args:
            xs (paddle.Tensor): (1, max_len, dim)
            chunk_size (int): decoding chunk size.
            num_left_chunks (int): decoding with num left chunks.
        """
        assert decoding_chunk_size > 0
        # The model is trained by static or dynamic chunk
        assert self.static_chunk_size > 0 or self.use_dynamic_chunk

        # feature stride and window for `subsampling` module
        subsampling = self.embed.subsampling_rate
        context = self.embed.right_context + 1  # Add current frame
        stride = subsampling * decoding_chunk_size
        decoding_window = (decoding_chunk_size - 1) * subsampling + context

        num_frames = xs.shape[1]
        required_cache_size = decoding_chunk_size * num_decoding_left_chunks

        att_cache: paddle.Tensor = paddle.zeros([0, 0, 0, 0])
        cnn_cache: paddle.Tensor = paddle.zeros([0, 0, 0, 0])

        outputs = []
        offset = 0
        # Feed forward overlap input step by step
        for cur in range(0, num_frames - context + 1, stride):
            end = min(cur + decoding_window, num_frames)
            chunk_xs = xs[:, cur:end, :]

            (y, att_cache, cnn_cache) = self.forward_chunk(
<<<<<<< HEAD
                chunk_xs, offset, required_cache_size, att_cache, cnn_cache)
=======
                chunk_xs, offset, required_cache_size, att_cache, cnn_cache,
                paddle.ones([0, 0, 0], dtype=paddle.bool))
>>>>>>> 0b544ee8

            outputs.append(y)
            offset += y.shape[1]
        ys = paddle.cat(outputs, 1)
        masks = paddle.ones([1, 1, ys.shape[1]], dtype=paddle.bool)
        return ys, masks


class TransformerEncoder(BaseEncoder):
    """Transformer encoder module."""

    def __init__(
            self,
            input_size: int,
            output_size: int=256,
            attention_heads: int=4,
            linear_units: int=2048,
            num_blocks: int=6,
            dropout_rate: float=0.1,
            positional_dropout_rate: float=0.1,
            attention_dropout_rate: float=0.0,
            input_layer: str="conv2d",
            pos_enc_layer_type: str="abs_pos",
            normalize_before: bool=True,
            concat_after: bool=False,
            static_chunk_size: int=0,
            use_dynamic_chunk: bool=False,
            global_cmvn: nn.Layer=None,
            use_dynamic_left_chunk: bool=False, ):
        """ Construct TransformerEncoder
        See Encoder for the meaning of each parameter.
        """
        assert check_argument_types()
        super().__init__(input_size, output_size, attention_heads, linear_units,
                         num_blocks, dropout_rate, positional_dropout_rate,
                         attention_dropout_rate, input_layer,
                         pos_enc_layer_type, normalize_before, concat_after,
                         static_chunk_size, use_dynamic_chunk, global_cmvn,
                         use_dynamic_left_chunk)
        self.encoders = nn.LayerList([
            TransformerEncoderLayer(
                size=output_size,
                self_attn=MultiHeadedAttention(attention_heads, output_size,
                                               attention_dropout_rate),
                feed_forward=PositionwiseFeedForward(output_size, linear_units,
                                                     dropout_rate),
                dropout_rate=dropout_rate,
                normalize_before=normalize_before,
                concat_after=concat_after) for _ in range(num_blocks)
        ])

    def forward_one_step(
            self,
            xs: paddle.Tensor,
            masks: paddle.Tensor,
            cache=None, ) -> Tuple[paddle.Tensor, paddle.Tensor]:
        """Encode input frame.

        Args:
            xs (paddle.Tensor): (Prefix) Input tensor. (B, T, D)
            masks (paddle.Tensor): Mask tensor. (B, T, T)
            cache (List[paddle.Tensor]): List of cache tensors.

        Returns:
            paddle.Tensor: Output tensor.
            paddle.Tensor: Mask tensor.
            List[paddle.Tensor]: List of new cache tensors.
        """
        if self.global_cmvn is not None:
            xs = self.global_cmvn(xs)

        #TODO(Hui Zhang): self.embed(xs, masks, offset=0), stride_slice not support bool tensor
        xs, pos_emb, masks = self.embed(xs, masks.astype(xs.dtype), offset=0)
        #TODO(Hui Zhang): remove mask.astype, stride_slice not support bool tensor
        masks = masks.astype(paddle.bool)

        if cache is None:
            cache = [None for _ in range(len(self.encoders))]
        new_cache = []
        for c, e in zip(cache, self.encoders):
            xs, masks, _ = e(xs, masks, output_cache=c)
            new_cache.append(xs)
        if self.normalize_before:
            xs = self.after_norm(xs)
        return xs, masks, new_cache


class ConformerEncoder(BaseEncoder):
    """Conformer encoder module."""

    def __init__(self,
                 input_size: int,
                 output_size: int=256,
                 attention_heads: int=4,
                 linear_units: int=2048,
                 num_blocks: int=6,
                 dropout_rate: float=0.1,
                 positional_dropout_rate: float=0.1,
                 attention_dropout_rate: float=0.0,
                 input_layer: str="conv2d",
                 pos_enc_layer_type: str="rel_pos",
                 normalize_before: bool=True,
                 concat_after: bool=False,
                 static_chunk_size: int=0,
                 use_dynamic_chunk: bool=False,
                 global_cmvn: nn.Layer=None,
                 use_dynamic_left_chunk: bool=False,
                 positionwise_conv_kernel_size: int=1,
                 macaron_style: bool=True,
                 selfattention_layer_type: str="rel_selfattn",
                 activation_type: str="swish",
                 use_cnn_module: bool=True,
                 cnn_module_kernel: int=15,
                 causal: bool=False,
                 cnn_module_norm: str="batch_norm",
                 max_len: int=5000):
        """Construct ConformerEncoder
        Args:
            input_size to use_dynamic_chunk, see in BaseEncoder
            positionwise_conv_kernel_size (int): Kernel size of positionwise
                conv1d layer.
            macaron_style (bool): Whether to use macaron style for
                positionwise layer.
            selfattention_layer_type (str): Encoder attention layer type,
                the parameter has no effect now, it's just for configure
                compatibility.
            activation_type (str): Encoder activation function type.
            use_cnn_module (bool): Whether to use convolution module.
            cnn_module_kernel (int): Kernel size of convolution module.
            causal (bool): whether to use causal convolution or not.
            cnn_module_norm (str): cnn conv norm type, Optional['batch_norm','layer_norm']
        """
        assert check_argument_types()

        super().__init__(input_size, output_size, attention_heads, linear_units,
                         num_blocks, dropout_rate, positional_dropout_rate,
                         attention_dropout_rate, input_layer,
                         pos_enc_layer_type, normalize_before, concat_after,
                         static_chunk_size, use_dynamic_chunk, global_cmvn,
                         use_dynamic_left_chunk, max_len)
        activation = get_activation(activation_type)

        # self-attention module definition
        encoder_selfattn_layer = RelPositionMultiHeadedAttention
        encoder_selfattn_layer_args = (attention_heads, output_size,
                                       attention_dropout_rate)
        # feed-forward module definition
        positionwise_layer = PositionwiseFeedForward
        positionwise_layer_args = (output_size, linear_units, dropout_rate,
                                   activation)
        # convolution module definition
        convolution_layer = ConvolutionModule
        convolution_layer_args = (output_size, cnn_module_kernel, activation,
                                  cnn_module_norm, causal)

        self.encoders = nn.LayerList([
            ConformerEncoderLayer(
                size=output_size,
                self_attn=encoder_selfattn_layer(*encoder_selfattn_layer_args),
                feed_forward=positionwise_layer(*positionwise_layer_args),
                feed_forward_macaron=positionwise_layer(
                    *positionwise_layer_args) if macaron_style else None,
                conv_module=convolution_layer(*convolution_layer_args)
                if use_cnn_module else None,
                dropout_rate=dropout_rate,
                normalize_before=normalize_before,
                concat_after=concat_after) for _ in range(num_blocks)
        ])<|MERGE_RESOLUTION|>--- conflicted
+++ resolved
@@ -190,15 +190,9 @@
             xs: paddle.Tensor,
             offset: int,
             required_cache_size: int,
-<<<<<<< HEAD
-            att_cache: paddle.Tensor=paddle.zeros([0, 0, 0, 0]),
-            cnn_cache: paddle.Tensor=paddle.zeros([0, 0, 0, 0]),
-            att_mask: paddle.Tensor=paddle.ones([0, 0, 0], dtype=paddle.bool),
-=======
             att_cache: paddle.Tensor,  # paddle.zeros([0,0,0,0])
             cnn_cache: paddle.Tensor,  # paddle.zeros([0,0,0,0]),
             att_mask: paddle.Tensor,  # paddle.ones([0,0,0], dtype=paddle.bool)
->>>>>>> 0b544ee8
     ) -> Tuple[paddle.Tensor, paddle.Tensor, paddle.Tensor]:
         """ Forward just one chunk
         Args:
@@ -261,10 +255,7 @@
                 xs,
                 att_mask,
                 pos_emb,
-<<<<<<< HEAD
-=======
                 mask_pad=paddle.ones([0, 0, 0], dtype=paddle.bool),
->>>>>>> 0b544ee8
                 att_cache=att_cache[i:i + 1] if elayers > 0 else att_cache,
                 cnn_cache=cnn_cache[i:i + 1]
                 if paddle.shape(cnn_cache)[0] > 0 else cnn_cache, )
@@ -337,12 +328,8 @@
             chunk_xs = xs[:, cur:end, :]
 
             (y, att_cache, cnn_cache) = self.forward_chunk(
-<<<<<<< HEAD
-                chunk_xs, offset, required_cache_size, att_cache, cnn_cache)
-=======
                 chunk_xs, offset, required_cache_size, att_cache, cnn_cache,
                 paddle.ones([0, 0, 0], dtype=paddle.bool))
->>>>>>> 0b544ee8
 
             outputs.append(y)
             offset += y.shape[1]
