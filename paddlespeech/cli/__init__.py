# Copyright (c) 2021 PaddlePaddle Authors. All Rights Reserved.
#
# Licensed under the Apache License, Version 2.0 (the "License");
# you may not use this file except in compliance with the License.
# You may obtain a copy of the License at
#
#     http://www.apache.org/licenses/LICENSE-2.0
#
# Unless required by applicable law or agreed to in writing, software
# distributed under the License is distributed on an "AS IS" BASIS,
# WITHOUT WARRANTIES OR CONDITIONS OF ANY KIND, either express or implied.
# See the License for the specific language governing permissions and
# limitations under the License.
from .asr import ASRExecutor
from .base_commands import BaseCommand
from .base_commands import HelpCommand
from .cls import CLSExecutor
<<<<<<< HEAD
from .tts import TTSExecutor
=======
from .st import STExecutor
>>>>>>> 3463d503
<|MERGE_RESOLUTION|>--- conflicted
+++ resolved
@@ -15,8 +15,5 @@
 from .base_commands import BaseCommand
 from .base_commands import HelpCommand
 from .cls import CLSExecutor
-<<<<<<< HEAD
-from .tts import TTSExecutor
-=======
 from .st import STExecutor
->>>>>>> 3463d503
+from .tts import TTSExecutor