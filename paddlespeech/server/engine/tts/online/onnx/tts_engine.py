--- conflicted
+++ resolved
@@ -37,17 +37,7 @@
 class TTSServerExecutor(TTSExecutor):
     def __init__(self):
         super().__init__()
-<<<<<<< HEAD
-        self.pretrained_models = pretrained_models
-=======
-        self.am_block = am_block
-        self.am_pad = am_pad
-        self.voc_block = voc_block
-        self.voc_pad = voc_pad
-        self.voc_upsample = voc_upsample
-
         self.task_resource = CommonTaskResource(task='tts', model_format='onnx')
->>>>>>> 2fd904e9
 
     def _init_from_path(
             self,
